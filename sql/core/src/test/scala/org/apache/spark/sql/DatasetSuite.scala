--- conflicted
+++ resolved
@@ -2837,7 +2837,6 @@
     }
   }
 
-<<<<<<< HEAD
   test("SPARK-49789 Bean class encoding with generic type implementing Serializable") {
     // just create encoder
     val enc = Encoders.bean(classOf[MessageWrapper[_]])
@@ -2888,6 +2887,45 @@
       StructType(Seq(StructField("message", new TestUDTType(), true))))
   }
 
+
+  test("SPARK-49961: transform type should be consistent (classic)") {
+    val ds = Seq(1, 2).toDS()
+    val f: classic.Dataset[Int] => classic.Dataset[Int] =
+      d => d.selectExpr("(value + 1) value").as[Int]
+    val transformed = ds.transform(f)
+    assert(transformed.collect().sorted === Array(2, 3))
+  }
+
+  test("SPARK-49961: transform type should be consistent (base to classic)") {
+    val ds = Seq(1, 2).toDS()
+    val f: Dataset[Int] => classic.Dataset[Int] =
+      d => d.selectExpr("(value + 1) value").as[Int]
+    val transformed = ds.transform(f)
+    assert(transformed.collect().sorted === Array(2, 3))
+  }
+
+  test("SPARK-49961: transform type should be consistent (as base)") {
+    val ds = Seq(1, 2).toDS().asInstanceOf[Dataset[Int]]
+    val f: Dataset[Int] => Dataset[Int] =
+      d => d.selectExpr("(value + 1) value").as[Int]
+    val transformed = ds.transform(f)
+    assert(transformed.collect().sorted === Array(2, 3))
+  }
+
+  test("SPARK-51070: array/seq/map of mutable set") {
+    val set: collection.Set[Int] = mutable.Set(1, 2)
+
+    implicit val arrayEncoder = ExpressionEncoder[Array[collection.Set[Int]]]()
+
+    val arrayMutableSet = Array(set)
+    val seqMutableSet = Seq(set)
+    val mapMutableSet = Map(1 -> set)
+
+    checkDataset(Seq(arrayMutableSet).toDS(), arrayMutableSet)
+    checkDataset(Seq(seqMutableSet).toDS(), seqMutableSet)
+    checkDataset(Seq(mapMutableSet).toDS(), mapMutableSet)
+  }
+
   private def validateParamBeanDataset[T](
       classToEncode: Class[T],
       data: Seq[T],
@@ -2908,44 +2946,6 @@
     assertResult(expectedSchema)(schema)
     val resultRows = df.collect()
     assertResult(data.size)(resultRows.length)
-=======
-  test("SPARK-49961: transform type should be consistent (classic)") {
-    val ds = Seq(1, 2).toDS()
-    val f: classic.Dataset[Int] => classic.Dataset[Int] =
-      d => d.selectExpr("(value + 1) value").as[Int]
-    val transformed = ds.transform(f)
-    assert(transformed.collect().sorted === Array(2, 3))
-  }
-
-  test("SPARK-49961: transform type should be consistent (base to classic)") {
-    val ds = Seq(1, 2).toDS()
-    val f: Dataset[Int] => classic.Dataset[Int] =
-      d => d.selectExpr("(value + 1) value").as[Int]
-    val transformed = ds.transform(f)
-    assert(transformed.collect().sorted === Array(2, 3))
-  }
-
-  test("SPARK-49961: transform type should be consistent (as base)") {
-    val ds = Seq(1, 2).toDS().asInstanceOf[Dataset[Int]]
-    val f: Dataset[Int] => Dataset[Int] =
-      d => d.selectExpr("(value + 1) value").as[Int]
-    val transformed = ds.transform(f)
-    assert(transformed.collect().sorted === Array(2, 3))
-  }
-
-  test("SPARK-51070: array/seq/map of mutable set") {
-    val set: collection.Set[Int] = mutable.Set(1, 2)
-
-    implicit val arrayEncoder = ExpressionEncoder[Array[collection.Set[Int]]]()
-
-    val arrayMutableSet = Array(set)
-    val seqMutableSet = Seq(set)
-    val mapMutableSet = Map(1 -> set)
-
-    checkDataset(Seq(arrayMutableSet).toDS(), arrayMutableSet)
-    checkDataset(Seq(seqMutableSet).toDS(), seqMutableSet)
-    checkDataset(Seq(mapMutableSet).toDS(), mapMutableSet)
->>>>>>> ff7b4a42
   }
 }
 
