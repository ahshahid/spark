/*
 * Licensed to the Apache Software Foundation (ASF) under one or more
 * contributor license agreements.  See the NOTICE file distributed with
 * this work for additional information regarding copyright ownership.
 * The ASF licenses this file to You under the Apache License, Version 2.0
 * (the "License"); you may not use this file except in compliance with
 * the License.  You may obtain a copy of the License at
 *
 *    http://www.apache.org/licenses/LICENSE-2.0
 *
 * Unless required by applicable law or agreed to in writing, software
 * distributed under the License is distributed on an "AS IS" BASIS,
 * WITHOUT WARRANTIES OR CONDITIONS OF ANY KIND, either express or implied.
 * See the License for the specific language governing permissions and
 * limitations under the License.
 */

package org.apache.spark.sql.execution

import java.io.{BufferedWriter, OutputStreamWriter}
import java.util.UUID
import java.util.concurrent.atomic.AtomicLong

import scala.util.control.NonFatal

import org.apache.hadoop.fs.Path

import org.apache.spark.SparkException
import org.apache.spark.internal.{Logging, MDC}
import org.apache.spark.internal.LogKeys.EXTENDED_EXPLAIN_GENERATOR
import org.apache.spark.rdd.RDD
import org.apache.spark.sql.{AnalysisException, ExtendedExplainGenerator, Row, SparkSession}
import org.apache.spark.sql.catalyst.{InternalRow, QueryPlanningTracker}
import org.apache.spark.sql.catalyst.analysis.{LazyExpression, MultiInstanceRelation, RelationWrapper, UnsupportedOperationChecker}
import org.apache.spark.sql.catalyst.expressions.SubqueryExpression
import org.apache.spark.sql.catalyst.expressions.codegen.ByteCodeStats
import org.apache.spark.sql.catalyst.plans.QueryPlan
import org.apache.spark.sql.catalyst.plans.logical.{AppendData, Command, CommandResult, CreateTableAsSelect, LogicalPlan, OverwriteByExpression, OverwritePartitionsDynamic, ReplaceTableAsSelect, ReturnAnswer, SkipDedupRelRuleMarker, Union}
import org.apache.spark.sql.catalyst.rules.{PlanChangeLogger, Rule}
import org.apache.spark.sql.catalyst.trees.TreePattern
import org.apache.spark.sql.catalyst.util.StringUtils.PlanStringConcat
import org.apache.spark.sql.catalyst.util.truncatedString
import org.apache.spark.sql.execution.QueryExecution.subquery_patterns
import org.apache.spark.sql.execution.adaptive.{AdaptiveExecutionContext, InsertAdaptiveSparkPlan}
import org.apache.spark.sql.execution.bucketing.{CoalesceBucketsInJoin, DisableUnnecessaryBucketedScan}
import org.apache.spark.sql.execution.dynamicpruning.PlanDynamicPruningFilters
import org.apache.spark.sql.execution.exchange.EnsureRequirements
import org.apache.spark.sql.execution.reuse.ReuseExchangeAndSubquery
import org.apache.spark.sql.execution.streaming.{IncrementalExecution, OffsetSeqMetadata, WatermarkPropagator}
import org.apache.spark.sql.internal.SQLConf
import org.apache.spark.sql.streaming.OutputMode
import org.apache.spark.util.{LazyTry, Utils}
import org.apache.spark.util.ArrayImplicits._

/**
 * The primary workflow for executing relational queries using Spark.  Designed to allow easy
 * access to the intermediate phases of query execution for developers.
 *
 * While this is not a public class, we should avoid changing the function names for the sake of
 * changing them, because a lot of developers use the feature for debugging.
 */
class QueryExecution(
    val sparkSession: SparkSession,
    val logical: LogicalPlan,
    val tracker: QueryPlanningTracker = new QueryPlanningTracker,
    val mode: CommandExecutionMode.Value = CommandExecutionMode.ALL,
    val shuffleCleanupMode: ShuffleCleanupMode = DoNotCleanup,
    private val withRelations: Set[RelationWrapper] = Set.empty) extends Logging {

  val id: Long = QueryExecution.nextExecutionId

  // TODO: Move the planner an optimizer into here from SessionState.
  protected def planner = sparkSession.sessionState.planner

  lazy val isLazyAnalysis: Boolean = {
    // Only check the main query as subquery expression can be resolved now with the main query.
    logical.exists(_.expressions.exists(_.exists(_.isInstanceOf[LazyExpression])))
  }

  def assertAnalyzed(): Unit = {
    try {
      analyzed
    } catch {
      case e: AnalysisException =>
        // Because we do eager analysis for Dataframe, there will be no execution created after
        // AnalysisException occurs. So we need to explicitly create a new execution to post
        // start/end events to notify the listener and UI components.
        SQLExecution.withNewExecutionIdOnError(this, Some("analyze"))(e)
    }
  }

  def assertSupported(): Unit = {
    if (sparkSession.sessionState.conf.isUnsupportedOperationCheckEnabled) {
      UnsupportedOperationChecker.checkForBatch(analyzed)
    }
  }

  private val lazyAnalyzed = LazyTry {
<<<<<<< HEAD
    val plan = executePhase(QueryPlanningTracker.ANALYSIS) {
      // We can't clone `logical` here, which will reset the `_analyzed` flag.
      val skipDedupRule = withRelations.nonEmpty
      val planToAnalyze = if (skipDedupRule && !logical.analyzed) {
        SkipDedupRelRuleMarker(logical)
      } else {
        logical
      }
      sparkSession.sessionState.analyzer.executeAndCheck(planToAnalyze, tracker)
=======
    try {
      val plan = executePhase(QueryPlanningTracker.ANALYSIS) {
        // We can't clone `logical` here, which will reset the `_analyzed` flag.
        sparkSession.sessionState.analyzer.executeAndCheck(logical, tracker)
      }
      tracker.setAnalyzed(plan)
      plan
    } catch {
      case NonFatal(e) =>
        tracker.setAnalysisFailed(logical)
        throw e
>>>>>>> 5ef0eb5f
    }
  }

  def analyzed: LogicalPlan = lazyAnalyzed.get

  private lazy val identifiedRelations: Set[RelationWrapper] = {
    def collectRelations(plan: LogicalPlan): Set[RelationWrapper] = plan.collect {
      case m: MultiInstanceRelation => Set(RelationWrapper(m.getClass, m.output.map(_.exprId.id)))

      case pln => pln.expressions.filter(_.containsAnyPattern(subquery_patterns: _*))
        .flatMap(_.collect {
            case sq: SubqueryExpression => collectRelations(sq.plan)
          }.flatten).toSet
    }.flatten.toSet

    if (this.withRelations.isEmpty && !this.isLazyAnalysis) {
      collectRelations(this.analyzed)
    } else {
      this.withRelations
    }
  }

  def getRelations: Set[RelationWrapper] = identifiedRelations

  def getCombinedRelations(thatQe: QueryExecution): Set[RelationWrapper] = {
    if (this.isLazyAnalysis || thatQe.isLazyAnalysis) {
      Set.empty
    } else {
      val thatRelations = thatQe.getRelations
      if (this.getRelations.isEmpty || thatRelations.isEmpty ||
        this.getRelations.exists(thatRelations.contains)) {
        Set.empty
      } else {
        this.getRelations ++ thatRelations
      }
    }
  }

  private val lazyCommandExecuted = LazyTry {
    mode match {
      case CommandExecutionMode.NON_ROOT => analyzed.mapChildren(eagerlyExecuteCommands)
      case CommandExecutionMode.ALL => eagerlyExecuteCommands(analyzed)
      case CommandExecutionMode.SKIP => analyzed
    }
  }

  def commandExecuted: LogicalPlan = lazyCommandExecuted.get

  private def commandExecutionName(command: Command): String = command match {
    case _: CreateTableAsSelect => "create"
    case _: ReplaceTableAsSelect => "replace"
    case _: AppendData => "append"
    case _: OverwriteByExpression => "overwrite"
    case _: OverwritePartitionsDynamic => "overwritePartitions"
    case _ => "command"
  }

  private def eagerlyExecuteCommands(p: LogicalPlan) = {
    def eagerlyExecute(
        p: LogicalPlan,
        name: String,
        mode: CommandExecutionMode.Value): LogicalPlan = {
      // Since Command execution will eagerly take place here,
      // and in most cases be the bulk of time and effort,
      // with the rest of processing of the root plan being just outputting command results,
      // for eagerly executed commands we mark this place as beginning of execution.
      tracker.setReadyForExecution()
      val qe = sparkSession.sessionState.executePlan(p, mode)(getRelations)
      val result = QueryExecution.withInternalError(s"Eagerly executed $name failed.") {
        SQLExecution.withNewExecutionId(qe, Some(name)) {
          qe.executedPlan.executeCollect()
        }
      }
      CommandResult(
        qe.analyzed.output,
        qe.commandExecuted,
        qe.executedPlan,
        result.toImmutableArraySeq)
    }
    p transformDown {
      case u @ Union(children, _, _) if children.forall(_.isInstanceOf[Command]) =>
        eagerlyExecute(u, "multi-commands", CommandExecutionMode.SKIP)
      case c: Command =>
        val name = commandExecutionName(c)
        eagerlyExecute(c, name, CommandExecutionMode.NON_ROOT)
    }
  }

  private val lazyNormalized = LazyTry {
    QueryExecution.normalize(sparkSession, commandExecuted, Some(tracker))
  }

  // The plan that has been normalized by custom rules, so that it's more likely to hit cache.
  def normalized: LogicalPlan = lazyNormalized.get

  private val lazyWithCachedData = LazyTry {
    sparkSession.withActive {
      assertAnalyzed()
      assertSupported()
      // clone the plan to avoid sharing the plan instance between different stages like analyzing,
      // optimizing and planning.
      sparkSession.sharedState.cacheManager.useCachedData(normalized.clone())
    }
  }

  def withCachedData: LogicalPlan = lazyWithCachedData.get

  def assertCommandExecuted(): Unit = commandExecuted

  private val lazyOptimizedPlan = LazyTry {
    // We need to materialize the commandExecuted here because optimizedPlan is also tracked under
    // the optimizing phase
    assertCommandExecuted()
    executePhase(QueryPlanningTracker.OPTIMIZATION) {
      // clone the plan to avoid sharing the plan instance between different stages like analyzing,
      // optimizing and planning.
      val plan =
        sparkSession.sessionState.optimizer.executeAndTrack(withCachedData.clone(), tracker)
      // We do not want optimized plans to be re-analyzed as literals that have been constant
      // folded and such can cause issues during analysis. While `clone` should maintain the
      // `analyzed` state of the LogicalPlan, we set the plan as analyzed here as well out of
      // paranoia.
      plan.setAnalyzed()
      plan
    }
  }

  def optimizedPlan: LogicalPlan = lazyOptimizedPlan.get

  def assertOptimized(): Unit = optimizedPlan

  private val lazySparkPlan = LazyTry {
    // We need to materialize the optimizedPlan here because sparkPlan is also tracked under
    // the planning phase
    assertOptimized()
    executePhase(QueryPlanningTracker.PLANNING) {
      // Clone the logical plan here, in case the planner rules change the states of the logical
      // plan.
      QueryExecution.createSparkPlan(sparkSession, planner, optimizedPlan.clone())
    }
  }

  def sparkPlan: SparkPlan = lazySparkPlan.get

  def assertSparkPlanPrepared(): Unit = sparkPlan

  private val lazyExecutedPlan = LazyTry {
    // We need to materialize the optimizedPlan here, before tracking the planning phase, to ensure
    // that the optimization time is not counted as part of the planning phase.
    assertOptimized()
    val plan = executePhase(QueryPlanningTracker.PLANNING) {
      // clone the plan to avoid sharing the plan instance between different stages like analyzing,
      // optimizing and planning.
      QueryExecution.prepareForExecution(preparations, sparkPlan.clone())
    }
    // Note: For eagerly executed command it might have already been called in
    // `eagerlyExecutedCommand` and is a noop here.
    tracker.setReadyForExecution()
    plan
  }

  // executedPlan should not be used to initialize any SparkPlan. It should be
  // only used for execution.
  def executedPlan: SparkPlan = lazyExecutedPlan.get

  def assertExecutedPlanPrepared(): Unit = executedPlan

  val lazyToRdd = LazyTry {
    new SQLExecutionRDD(executedPlan.execute(), sparkSession.sessionState.conf)
  }

  /**
   * Internal version of the RDD. Avoids copies and has no schema.
   * Note for callers: Spark may apply various optimization including reusing object: this means
   * the row is valid only for the iteration it is retrieved. You should avoid storing row and
   * accessing after iteration. (Calling `collect()` is one of known bad usage.)
   * If you want to store these rows into collection, please apply some converter or copy row
   * which produces new object per iteration.
   * Given QueryExecution is not a public class, end users are discouraged to use this: please
   * use `Dataset.rdd` instead where conversion will be applied.
   */
  def toRdd: RDD[InternalRow] = lazyToRdd.get

  /** Get the metrics observed during the execution of the query plan. */
  def observedMetrics: Map[String, Row] = CollectMetricsExec.collect(executedPlan)

  protected def preparations: Seq[Rule[SparkPlan]] = {
    QueryExecution.preparations(sparkSession,
      Option(InsertAdaptiveSparkPlan(AdaptiveExecutionContext(sparkSession, this))), false)
  }

  protected def executePhase[T](phase: String)(block: => T): T = sparkSession.withActive {
    QueryExecution.withInternalError(s"The Spark SQL phase $phase failed with an internal error.") {
      tracker.measurePhase(phase)(block)
    }
  }

  def simpleString: String = {
    val concat = new PlanStringConcat()
    simpleString(false, SQLConf.get.maxToStringFields, concat.append)
    withRedaction {
      concat.toString
    }
  }

  private def simpleString(
      formatted: Boolean,
      maxFields: Int,
      append: String => Unit): Unit = {
    append("== Physical Plan ==\n")
    if (formatted) {
      try {
        ExplainUtils.processPlan(executedPlan, append)
      } catch {
        case e: AnalysisException => append(e.toString)
        case e: IllegalArgumentException => append(e.toString)
      }
    } else {
      QueryPlan.append(executedPlan,
        append, verbose = false, addSuffix = false, maxFields = maxFields)
    }
    extendedExplainInfo(append, executedPlan)
    append("\n")
  }

  def explainString(mode: ExplainMode): String = {
    val concat = new PlanStringConcat()
    explainString(mode, SQLConf.get.maxToStringFields, concat.append)
    withRedaction {
      concat.toString
    }
  }

  private def explainString(mode: ExplainMode, maxFields: Int, append: String => Unit): Unit = {
    val queryExecution = if (logical.isStreaming) {
      // This is used only by explaining `Dataset/DataFrame` created by `spark.readStream`, so the
      // output mode does not matter since there is no `Sink`.
      new IncrementalExecution(
        sparkSession, logical, OutputMode.Append(), "<unknown>",
        UUID.randomUUID, UUID.randomUUID, 0, None, OffsetSeqMetadata(0, 0),
        WatermarkPropagator.noop(), false)
    } else {
      this
    }

    mode match {
      case SimpleMode =>
        queryExecution.simpleString(false, maxFields, append)
      case ExtendedMode =>
        queryExecution.toString(maxFields, append)
      case CodegenMode =>
        try {
          org.apache.spark.sql.execution.debug.writeCodegen(append, queryExecution.executedPlan)
        } catch {
          case e: AnalysisException => append(e.toString)
        }
      case CostMode =>
        queryExecution.stringWithStats(maxFields, append)
      case FormattedMode =>
        queryExecution.simpleString(formatted = true, maxFields = maxFields, append)
    }
  }

  private def writePlans(append: String => Unit, maxFields: Int): Unit = {
    val (verbose, addSuffix) = (true, false)
    append("== Parsed Logical Plan ==\n")
    QueryPlan.append(logical, append, verbose, addSuffix, maxFields)
    append("\n== Analyzed Logical Plan ==\n")
    try {
      if (analyzed.output.nonEmpty) {
        append(
          truncatedString(
            analyzed.output.map(o => s"${o.name}: ${o.dataType.simpleString}"), ", ", maxFields)
        )
        append("\n")
      }
      QueryPlan.append(analyzed, append, verbose, addSuffix, maxFields)
      append("\n== Optimized Logical Plan ==\n")
      QueryPlan.append(optimizedPlan, append, verbose, addSuffix, maxFields)
      append("\n== Physical Plan ==\n")
      QueryPlan.append(executedPlan, append, verbose, addSuffix, maxFields)
      extendedExplainInfo(append, executedPlan)
    } catch {
      case e: AnalysisException => append(e.toString)
    }
  }

  override def toString: String = withRedaction {
    val concat = new PlanStringConcat()
    toString(SQLConf.get.maxToStringFields, concat.append)
    withRedaction {
      concat.toString
    }
  }

  private def toString(maxFields: Int, append: String => Unit): Unit = {
    writePlans(append, maxFields)
  }

  def stringWithStats: String = {
    val concat = new PlanStringConcat()
    stringWithStats(SQLConf.get.maxToStringFields, concat.append)
    withRedaction {
      concat.toString
    }
  }

  private def stringWithStats(maxFields: Int, append: String => Unit): Unit = {
    // trigger to compute stats for logical plans
    try {
      // This will trigger to compute stats for all the nodes in the plan, including subqueries,
      // if the stats doesn't exist in the statsCache and update the statsCache corresponding
      // to the node.
      optimizedPlan.collectWithSubqueries {
        case plan => plan.stats
      }
    } catch {
      case e: AnalysisException => append(e.toString + "\n")
    }
    // only show optimized logical plan and physical plan
    append("== Optimized Logical Plan ==\n")
    QueryPlan.append(optimizedPlan, append, verbose = true, addSuffix = true, maxFields)
    append("\n== Physical Plan ==\n")
    QueryPlan.append(executedPlan, append, verbose = true, addSuffix = false, maxFields)
    append("\n")
  }

  /**
   * Redact the sensitive information in the given string.
   */
  private def withRedaction(message: String): String = {
    Utils.redact(sparkSession.sessionState.conf.stringRedactionPattern, message)
  }

  def extendedExplainInfo(append: String => Unit, plan: SparkPlan): Unit = {
    val generators = sparkSession.sessionState.conf.getConf(SQLConf.EXTENDED_EXPLAIN_PROVIDERS)
      .getOrElse(Seq.empty)
    val extensions = Utils.loadExtensions(classOf[ExtendedExplainGenerator],
      generators,
      sparkSession.sparkContext.conf)
    if (extensions.nonEmpty) {
      extensions.foreach(extension =>
        try {
          append(s"\n== Extended Information (${extension.title}) ==\n")
          append(extension.generateExtendedInfo(plan))
        } catch {
          case NonFatal(e) => logWarning(log"Cannot use " +
            log"${MDC(EXTENDED_EXPLAIN_GENERATOR, extension)} to get extended information.", e)
        })
    }
  }

  /** A special namespace for commands that can be used to debug query execution. */
  // scalastyle:off
  object debug {
  // scalastyle:on

    /**
     * Prints to stdout all the generated code found in this plan (i.e. the output of each
     * WholeStageCodegen subtree).
     */
    def codegen(): Unit = {
      // scalastyle:off println
      println(org.apache.spark.sql.execution.debug.codegenString(executedPlan))
      // scalastyle:on println
    }

    /**
     * Get WholeStageCodegenExec subtrees and the codegen in a query plan
     *
     * @return Sequence of WholeStageCodegen subtrees and corresponding codegen
     */
    def codegenToSeq(): Seq[(String, String, ByteCodeStats)] = {
      org.apache.spark.sql.execution.debug.codegenStringSeq(executedPlan)
    }

    /**
     * Dumps debug information about query execution into the specified file.
     *
     * @param path path of the file the debug info is written to.
     * @param maxFields maximum number of fields converted to string representation.
     * @param explainMode the explain mode to be used to generate the string
     *                    representation of the plan.
     */
    def toFile(
        path: String,
        maxFields: Int = Int.MaxValue,
        explainMode: Option[String] = None): Unit = {
      val filePath = new Path(path)
      val fs = filePath.getFileSystem(sparkSession.sessionState.newHadoopConf())
      val writer = new BufferedWriter(new OutputStreamWriter(fs.create(filePath)))
      try {
        val mode = explainMode.map(ExplainMode.fromString(_)).getOrElse(ExtendedMode)
        explainString(mode, maxFields, writer.write)
        if (mode != CodegenMode) {
          writer.write("\n== Whole Stage Codegen ==\n")
          org.apache.spark.sql.execution.debug.writeCodegen(writer.write, executedPlan)
        }
        log.info(s"Debug information was written at: $filePath")
      } finally {
        writer.close()
      }
    }
  }
}

/**
 * SPARK-35378: Commands should be executed eagerly so that something like `sql("INSERT ...")`
 * can trigger the table insertion immediately without a `.collect()`. To avoid end-less recursion
 * we should use `NON_ROOT` when recursively executing commands. Note that we can't execute
 * a query plan with leaf command nodes, because many commands return `GenericInternalRow`
 * and can't be put in a query plan directly, otherwise the query engine may cast
 * `GenericInternalRow` to `UnsafeRow` and fail. When running EXPLAIN, or commands inside other
 * command, we should use `SKIP` to not eagerly trigger the command execution.
 */
object CommandExecutionMode extends Enumeration {
  val SKIP, NON_ROOT, ALL = Value
}

/**
 * Modes for shuffle dependency cleanup.
 *
 * DoNotCleanup: Do not perform any cleanup.
 * SkipMigration: Shuffle dependencies will not be migrated at node decommissions.
 * RemoveShuffleFiles: Shuffle dependency files are removed at the end of SQL executions.
 */
sealed trait ShuffleCleanupMode

case object DoNotCleanup extends ShuffleCleanupMode

case object SkipMigration extends ShuffleCleanupMode

case object RemoveShuffleFiles extends ShuffleCleanupMode


object QueryExecution {
  private val _nextExecutionId = new AtomicLong(0)

  private def nextExecutionId: Long = _nextExecutionId.getAndIncrement

  /**
   * Construct a sequence of rules that are used to prepare a planned [[SparkPlan]] for execution.
   * These rules will make sure subqueries are planned, make sure the data partitioning and ordering
   * are correct, insert whole stage code gen, and try to reduce the work done by reusing exchanges
   * and subqueries.
   */
  private[execution] def preparations(
      sparkSession: SparkSession,
      adaptiveExecutionRule: Option[InsertAdaptiveSparkPlan] = None,
      subquery: Boolean): Seq[Rule[SparkPlan]] = {
    // `AdaptiveSparkPlanExec` is a leaf node. If inserted, all the following rules will be no-op
    // as the original plan is hidden behind `AdaptiveSparkPlanExec`.
    adaptiveExecutionRule.toSeq ++
    Seq(
      CoalesceBucketsInJoin,
      PlanDynamicPruningFilters(sparkSession),
      PlanSubqueries(sparkSession),
      RemoveRedundantProjects,
      EnsureRequirements(),
      // This rule must be run after `EnsureRequirements`.
      InsertSortForLimitAndOffset,
      // `ReplaceHashWithSortAgg` needs to be added after `EnsureRequirements` to guarantee the
      // sort order of each node is checked to be valid.
      ReplaceHashWithSortAgg,
      // `RemoveRedundantSorts` and `RemoveRedundantWindowGroupLimits` needs to be added after
      // `EnsureRequirements` to guarantee the same number of partitions when instantiating
      // PartitioningCollection.
      RemoveRedundantSorts,
      RemoveRedundantWindowGroupLimits,
      DisableUnnecessaryBucketedScan,
      ApplyColumnarRulesAndInsertTransitions(
        sparkSession.sessionState.columnarRules, outputsColumnar = false),
      CollapseCodegenStages()) ++
      (if (subquery) {
        Nil
      } else {
        Seq(ReuseExchangeAndSubquery)
      })
  }

  /**
   * Prepares a planned [[SparkPlan]] for execution by inserting shuffle operations and internal
   * row format conversions as needed.
   */
  private[execution] def prepareForExecution(
      preparations: Seq[Rule[SparkPlan]],
      plan: SparkPlan): SparkPlan = {
    val planChangeLogger = new PlanChangeLogger[SparkPlan]()
    val preparedPlan = preparations.foldLeft(plan) { case (sp, rule) =>
      val result = rule.apply(sp)
      planChangeLogger.logRule(rule.ruleName, sp, result)
      result
    }
    planChangeLogger.logBatch("Preparations", plan, preparedPlan)
    preparedPlan
  }

  /**
   * Transform a [[LogicalPlan]] into a [[SparkPlan]].
   *
   * Note that the returned physical plan still needs to be prepared for execution.
   */
  def createSparkPlan(
      sparkSession: SparkSession,
      planner: SparkPlanner,
      plan: LogicalPlan): SparkPlan = {
    // TODO: We use next(), i.e. take the first plan returned by the planner, here for now,
    //       but we will implement to choose the best plan.
    planner.plan(ReturnAnswer(plan)).next()
  }

  /**
   * Prepare the [[SparkPlan]] for execution.
   */
  def prepareExecutedPlan(spark: SparkSession, plan: SparkPlan): SparkPlan = {
    prepareForExecution(preparations(spark, subquery = true), plan)
  }

  /**
   * Transform the subquery's [[LogicalPlan]] into a [[SparkPlan]] and prepare the resulting
   * [[SparkPlan]] for execution.
   */
  def prepareExecutedPlan(spark: SparkSession, plan: LogicalPlan): SparkPlan = {
    val sparkPlan = createSparkPlan(spark, spark.sessionState.planner, plan.clone())
    prepareExecutedPlan(spark, sparkPlan)
  }

  /**
   * Prepare the [[SparkPlan]] for execution using exists adaptive execution context.
   * This method is only called by [[PlanAdaptiveDynamicPruningFilters]].
   */
  def prepareExecutedPlan(
      session: SparkSession,
      plan: LogicalPlan,
      context: AdaptiveExecutionContext): SparkPlan = {
    val sparkPlan = createSparkPlan(session, session.sessionState.planner, plan.clone())
    val preparationRules = preparations(session, Option(InsertAdaptiveSparkPlan(context)), true)
    prepareForExecution(preparationRules, sparkPlan.clone())
  }

  /**
   * Marks null pointer exceptions, asserts and scala match errors as internal errors
   */
  private[sql] def isInternalError(e: Throwable): Boolean = e match {
    case _: java.lang.NullPointerException => true
    case _: java.lang.AssertionError => true
    case _: scala.MatchError => true
    case _ => false
  }

  /**
   * Converts marked exceptions from [[isInternalError]] to internal errors.
   */
  private[sql] def toInternalError(msg: String, e: Throwable): Throwable = {
    if (isInternalError(e)) {
      SparkException.internalError(
        msg + " You hit a bug in Spark or the Spark plugins you use. Please, report this bug " +
          "to the corresponding communities or vendors, and provide the full stack trace.",
        e)
    } else {
      e
    }
  }

  /**
   * Catches marked exceptions from [[isInternalError]], and converts them to internal errors.
   */
  private[sql] def withInternalError[T](msg: String)(block: => T): T = {
    try {
      block
    } catch {
      case e: Throwable => throw toInternalError(msg, e)
    }
  }

  def normalize(
      session: SparkSession,
      plan: LogicalPlan,
      tracker: Option[QueryPlanningTracker] = None): LogicalPlan = {
    val normalizationRules = session.sessionState.planNormalizationRules
    if (normalizationRules.isEmpty) {
      plan
    } else {
      val planChangeLogger = new PlanChangeLogger[LogicalPlan]()
      val normalized = normalizationRules.foldLeft(plan) { (p, rule) =>
        val startTime = System.nanoTime()
        val result = rule.apply(p)
        val runTime = System.nanoTime() - startTime
        val effective = !result.fastEquals(p)
        tracker.foreach(_.recordRuleInvocation(rule.ruleName, runTime, effective))
        planChangeLogger.logRule(rule.ruleName, p, result)
        result
      }
      planChangeLogger.logBatch("Plan Normalization", plan, normalized)
      normalized
    }


  }

  val subquery_patterns =
    Array(
      TreePattern.IN_SUBQUERY, TreePattern.DYNAMIC_PRUNING_SUBQUERY,
      TreePattern.EXISTS_SUBQUERY,
      TreePattern.FUNCTION_TABLE_RELATION_ARGUMENT_EXPRESSION,
      TreePattern.LATERAL_SUBQUERY,
      TreePattern.LIST_SUBQUERY,
      TreePattern.SCALAR_SUBQUERY).toIndexedSeq
}<|MERGE_RESOLUTION|>--- conflicted
+++ resolved
@@ -96,21 +96,16 @@
   }
 
   private val lazyAnalyzed = LazyTry {
-<<<<<<< HEAD
-    val plan = executePhase(QueryPlanningTracker.ANALYSIS) {
-      // We can't clone `logical` here, which will reset the `_analyzed` flag.
-      val skipDedupRule = withRelations.nonEmpty
-      val planToAnalyze = if (skipDedupRule && !logical.analyzed) {
-        SkipDedupRelRuleMarker(logical)
-      } else {
-        logical
-      }
-      sparkSession.sessionState.analyzer.executeAndCheck(planToAnalyze, tracker)
-=======
     try {
       val plan = executePhase(QueryPlanningTracker.ANALYSIS) {
         // We can't clone `logical` here, which will reset the `_analyzed` flag.
-        sparkSession.sessionState.analyzer.executeAndCheck(logical, tracker)
+        val skipDedupRule = withRelations.nonEmpty
+        val planToAnalyze = if (skipDedupRule && !logical.analyzed) {
+          SkipDedupRelRuleMarker(logical)
+        } else {
+          logical
+        }
+        sparkSession.sessionState.analyzer.executeAndCheck(planToAnalyze, tracker)
       }
       tracker.setAnalyzed(plan)
       plan
@@ -118,7 +113,6 @@
       case NonFatal(e) =>
         tracker.setAnalysisFailed(logical)
         throw e
->>>>>>> 5ef0eb5f
     }
   }
 
