--- conflicted
+++ resolved
@@ -770,8 +770,6 @@
 }
 
 object CacheManager extends Logging {
-<<<<<<< HEAD
-
   val expressionRemapper: (Expression, AttributeMap[(NamedExpression, Expression)]) => Expression =
     (expr, mappings) => {
       expr transformUp {
@@ -784,19 +782,8 @@
   val inMemoryRelationExtractor: LogicalPlan => InMemoryRelation =
     plan => plan.collectLeaves().head.asInstanceOf[InMemoryRelation]
 
-  def logCacheOperation(f: => LogEntry): Unit = {
-    SQLConf.get.dataframeCacheLogLevel match {
-      case "TRACE" => logTrace(f)
-      case "DEBUG" => logDebug(f)
-      case "INFO" => logInfo(f)
-      case "WARN" => logWarning(f)
-      case "ERROR" => logError(f)
-      case _ => logTrace(f)
-    }
-=======
   def logCacheOperation(f: => MessageWithContext): Unit = {
     logBasedOnLevel(SQLConf.get.dataframeCacheLogLevel)(f)
->>>>>>> 633419a8
   }
 }
 
