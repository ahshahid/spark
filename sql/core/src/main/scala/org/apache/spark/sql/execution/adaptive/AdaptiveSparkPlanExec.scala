/*
 * Licensed to the Apache Software Foundation (ASF) under one or more
 * contributor license agreements.  See the NOTICE file distributed with
 * this work for additional information regarding copyright ownership.
 * The ASF licenses this file to You under the Apache License, Version 2.0
 * (the "License"); you may not use this file except in compliance with
 * the License.  You may obtain a copy of the License at
 *
 *    http://www.apache.org/licenses/LICENSE-2.0
 *
 * Unless required by applicable law or agreed to in writing, software
 * distributed under the License is distributed on an "AS IS" BASIS,
 * WITHOUT WARRANTIES OR CONDITIONS OF ANY KIND, either express or implied.
 * See the License for the specific language governing permissions and
 * limitations under the License.
 */

package org.apache.spark.sql.execution.adaptive

import java.util
import java.util.concurrent.{ConcurrentHashMap, LinkedBlockingQueue}

import scala.collection.concurrent.TrieMap
import scala.collection.mutable
import scala.concurrent.ExecutionContext
import scala.jdk.CollectionConverters._
import scala.util.control.NonFatal

import org.apache.spark.SparkException
import org.apache.spark.broadcast
import org.apache.spark.broadcast.Broadcast
import org.apache.spark.internal.{MDC, MessageWithContext}
import org.apache.spark.internal.LogKeys._
import org.apache.spark.rdd.RDD
import org.apache.spark.sql.catalyst.InternalRow
import org.apache.spark.sql.catalyst.expressions.{Attribute, Expression}
import org.apache.spark.sql.catalyst.optimizer.{BuildLeft, BuildRight}
import org.apache.spark.sql.catalyst.plans.logical.{Join, LogicalPlan, ReturnAnswer}
import org.apache.spark.sql.catalyst.plans.physical.{Distribution, UnspecifiedDistribution}
import org.apache.spark.sql.catalyst.rules.{PlanChangeLogger, Rule}
import org.apache.spark.sql.catalyst.trees.TreeNodeTag
import org.apache.spark.sql.catalyst.util.sideBySide
<<<<<<< HEAD
import org.apache.spark.sql.connector.read.SupportsRuntimeV2Filtering
=======
import org.apache.spark.sql.classic.SparkSession
>>>>>>> 5e2d6f77
import org.apache.spark.sql.errors.QueryExecutionErrors
import org.apache.spark.sql.execution._
import org.apache.spark.sql.execution.adaptive.AdaptiveSparkPlanExec._
import org.apache.spark.sql.execution.adaptive.OrphanBSCollect.OrphanBSCollect
import org.apache.spark.sql.execution.bucketing.{CoalesceBucketsInJoin, DisableUnnecessaryBucketedScan}
import org.apache.spark.sql.execution.columnar.InMemoryTableScanLike
import org.apache.spark.sql.execution.datasources.v2.BatchScanExec
import org.apache.spark.sql.execution.exchange._
import org.apache.spark.sql.execution.joins.{BroadcastHashJoinExec, BroadcastHashJoinUtil, BroadcastVarPushDownData, HashedRelation, JoiningKeyData, ProxyBroadcastVarAndStageIdentifier, SELF_PUSH}
import org.apache.spark.sql.execution.ui.{SparkListenerSQLAdaptiveExecutionUpdate, SparkListenerSQLAdaptiveSQLMetricUpdates, SQLPlanMetric}
import org.apache.spark.sql.internal.SQLConf
import org.apache.spark.sql.vectorized.ColumnarBatch
import org.apache.spark.util.{SparkFatalException, ThreadUtils, Utils}

/**
 * A root node to execute the query plan adaptively. It splits the query plan into independent
 * stages and executes them in order according to their dependencies. The query stage
 * materializes its output at the end. When one stage completes, the data statistics of the
 * materialized output will be used to optimize the remainder of the query.
 *
 * To create query stages, we traverse the query tree bottom up. When we hit an exchange node,
 * and if all the child query stages of this exchange node are materialized, we create a new
 * query stage for this exchange node. The new stage is then materialized asynchronously once it
 * is created.
 *
 * When one query stage finishes materialization, the rest query is re-optimized and planned based
 * on the latest statistics provided by all materialized stages. Then we traverse the query plan
 * again and create more stages if possible. After all stages have been materialized, we execute
 * the rest of the plan.
 */
case class AdaptiveSparkPlanExec(
    inputPlan: SparkPlan,
    @transient context: AdaptiveExecutionContext,
    @transient preprocessingRules: Seq[Rule[SparkPlan]],
    @transient isSubquery: Boolean,
    @transient override val supportsColumnar: Boolean = false)
  extends LeafExecNode {

  @transient private val lock = new Object()

  @transient private val logOnLevel: ( => MessageWithContext) => Unit =
    conf.adaptiveExecutionLogLevel match {
      case "TRACE" => logTrace(_)
      case "INFO" => logInfo(_)
      case "WARN" => logWarning(_)
      case "ERROR" => logError(_)
      case _ => logDebug(_)
    }

  @transient private val planChangeLogger = new PlanChangeLogger[SparkPlan]()

  // The logical plan optimizer for re-optimizing the current logical plan.
  @transient private val optimizer = new AQEOptimizer(conf,
    context.session.sessionState.adaptiveRulesHolder.runtimeOptimizerRules)

  // `EnsureRequirements` may remove user-specified repartition and assume the query plan won't
  // change its output partitioning. This assumption is not true in AQE. Here we check the
  // `inputPlan` which has not been processed by `EnsureRequirements` yet, to find out the
  // effective user-specified repartition. Later on, the AQE framework will make sure the final
  // output partitioning is not changed w.r.t the effective user-specified repartition.
  @transient private val requiredDistribution: Option[Distribution] = if (isSubquery) {
    // Subquery output does not need a specific output partitioning.
    Some(UnspecifiedDistribution)
  } else {
    AQEUtils.getRequiredDistribution(inputPlan)
  }

  @transient private val costEvaluator =
    conf.getConf(SQLConf.ADAPTIVE_CUSTOM_COST_EVALUATOR_CLASS) match {
      case Some(className) =>
        CostEvaluator.instantiate(className, context.session.sparkContext.getConf)
      case _ => SimpleCostEvaluator(conf.getConf(SQLConf.ADAPTIVE_FORCE_OPTIMIZE_SKEWED_JOIN))
    }

  // A list of physical plan rules to be applied before creation of query stages. The physical
  // plan should reach a final status of query stages (i.e., no more addition or removal of
  // Exchange nodes) after running these rules.
  @transient private val queryStagePreparationRules: Seq[Rule[SparkPlan]] = {
    // For cases like `df.repartition(a, b).select(c)`, there is no distribution requirement for
    // the final plan, but we do need to respect the user-specified repartition. Here we ask
    // `EnsureRequirements` to not optimize out the user-specified repartition-by-col to work
    // around this case.
    val ensureRequirements =
      EnsureRequirements(requiredDistribution.isDefined, requiredDistribution)
    // CoalesceBucketsInJoin can help eliminate shuffles and must be run before
    // EnsureRequirements
    Seq(
      CoalesceBucketsInJoin,
      RemoveRedundantProjects,
      ensureRequirements,
      // This rule must be run after `EnsureRequirements`.
      InsertSortForLimitAndOffset,
      AdjustShuffleExchangePosition,
      ValidateSparkPlan,
      ReplaceHashWithSortAgg,
      RemoveRedundantSorts,
      RemoveRedundantWindowGroupLimits,
      DisableUnnecessaryBucketedScan,
      OptimizeSkewedJoin(ensureRequirements)
    ) ++ context.session.sessionState.adaptiveRulesHolder.queryStagePrepRules
  }

  // A list of physical optimizer rules to be applied to a new stage before its execution. These
  // optimizations should be stage-independent.
  @transient private val queryStageOptimizerRules: Seq[Rule[SparkPlan]] = Seq(
    PlanAdaptiveDynamicPruningFilters(this),
    ReuseAdaptiveSubquery(context.subqueryCache),
    OptimizeSkewInRebalancePartitions,
    CoalesceShufflePartitions(context.session),
    // `OptimizeShuffleWithLocalRead` needs to make use of 'AQEShuffleReadExec.partitionSpecs'
    // added by `CoalesceShufflePartitions`, and must be executed after it.
    OptimizeShuffleWithLocalRead
  ) ++ context.session.sessionState.adaptiveRulesHolder.queryStageOptimizerRules

  // This rule is stateful as it maintains the codegen stage ID. We can't create a fresh one every
  // time and need to keep it in a variable.
  @transient private val collapseCodegenStagesRule: Rule[SparkPlan] =
    CollapseCodegenStages()

  // A list of physical optimizer rules to be applied right after a new stage is created. The input
  // plan to these rules has exchange as its root node.
  private def postStageCreationRules(outputsColumnar: Boolean) = Seq(
    ApplyColumnarRulesAndInsertTransitions(
      context.session.sessionState.columnarRules, outputsColumnar),
    collapseCodegenStagesRule
  )

  private def optimizeQueryStage(plan: SparkPlan, isFinalStage: Boolean): SparkPlan = {
    val rules = if (isFinalStage &&
        !conf.getConf(SQLConf.ADAPTIVE_EXECUTION_APPLY_FINAL_STAGE_SHUFFLE_OPTIMIZATIONS)) {
      queryStageOptimizerRules.filterNot(_.isInstanceOf[AQEShuffleReadRule])
    } else {
      queryStageOptimizerRules
    }
    val optimized = rules.foldLeft(plan) { case (latestPlan, rule) =>
      val applied = rule.apply(latestPlan)
      val result = rule match {
        case _: AQEShuffleReadRule if !applied.fastEquals(latestPlan) =>
          val distribution = if (isFinalStage) {
            // If `requiredDistribution` is None, it means `EnsureRequirements` will not optimize
            // out the user-specified repartition, thus we don't have a distribution requirement
            // for the final plan.
            requiredDistribution.getOrElse(UnspecifiedDistribution)
          } else {
            UnspecifiedDistribution
          }
          if (ValidateRequirements.validate(applied, distribution)) {
            applied
          } else {
            logDebug(s"Rule ${rule.ruleName} is not applied as it breaks the " +
              "distribution requirement of the query plan.")
            latestPlan
          }
        case _ => applied
      }
      planChangeLogger.logRule(rule.ruleName, latestPlan, result)
      result
    }
    planChangeLogger.logBatch("AQE Query Stage Optimization", plan, optimized)
    optimized
  }

  private def applyQueryPostPlannerStrategyRules(plan: SparkPlan): SparkPlan = {
    applyPhysicalRules(
      plan,
      context.session.sessionState.adaptiveRulesHolder.queryPostPlannerStrategyRules,
      Some((planChangeLogger, "AQE Query Post Planner Strategy Rules"))
    )
  }

  @transient val initialPlan = context.session.withActive {
    applyPhysicalRules(
      applyQueryPostPlannerStrategyRules(inputPlan),
      queryStagePreparationRules,
      Some((planChangeLogger, "AQE Preparations")))
  }

  @volatile private var currentPhysicalPlan = initialPlan

  @volatile private var _isFinalPlan = false

  private var currentStageId = 0

  /**
   * Return type for `createQueryStages`
   * @param newPlan the new plan with created query stages.
   * @param allChildStagesMaterialized whether all child stages have been materialized.
   * @param newStages the newly created query stages, including new reused query stages.
   */
  private case class CreateStageResult(
    newPlan: SparkPlan,
    allChildStagesMaterialized: Boolean,
    newStages: Seq[QueryStageExec],
    orphanBatchScansWithProxyVar: Seq[WrapsBroadcastVarPushDownSupporter])

  def executedPlan: SparkPlan = currentPhysicalPlan

  def isFinalPlan: Boolean = _isFinalPlan

  override def conf: SQLConf = context.session.sessionState.conf

  override def output: Seq[Attribute] = inputPlan.output

  override def doCanonicalize(): SparkPlan = inputPlan.canonicalized

  override def resetMetrics(): Unit = {
    metrics.valuesIterator.foreach(_.reset())
    executedPlan.resetMetrics()
  }

  private def getExecutionId: Option[Long] = {
    Option(context.session.sparkContext.getLocalProperty(SQLExecution.EXECUTION_ID_KEY))
      .map(_.toLong)
  }

  private lazy val shouldUpdatePlan: Boolean = {
    // There are two cases that should not update plan:
    // 1. When executing subqueries, we can't update the query plan in the UI as the
    //    UI doesn't support partial update yet. However, the subquery may have been
    //    optimized into a different plan and we must let the UI know the SQL metrics
    //    of the new plan nodes, so that it can track the valid accumulator updates later
    //    and display SQL metrics correctly.
    // 2. If the `QueryExecution` does not match the current execution ID, it means the execution
    //    ID belongs to another (parent) query, and we should not call update UI in this query.
    //    e.g., a nested `AdaptiveSparkPlanExec` in `InMemoryTableScanLike`.
    //
    // That means only the root `AdaptiveSparkPlanExec` of the main query that triggers this
    // query execution need to do a plan update for the UI.
    !isSubquery && getExecutionId.exists(SQLExecution.getQueryExecution(_) eq context.qe)
  }

  def finalPhysicalPlan: SparkPlan = withFinalPlanUpdate(identity)

<<<<<<< HEAD
  private def getFinalPhysicalPlan(): SparkPlan = lock.synchronized {
    if (isFinalPlan) return currentPhysicalPlan
    // TODO: Asif: try to find a clean solution to this:
    /*
       right now  a case like:
              bhj
         |          |
       BrdQS       bhj
                    |
             BRQS      batchscan
       is a situation because batchscan is not part of any stage. as a result it can get into
       re optimization , with partial broadcast var added.
       till we come to a proper criteria in terms of say we do not re optimize till all the
       pushdown bhjs are satisfied, or some thing else. we will go with this criteria.
     */

=======
  /**
   * Run `fun` on finalized physical plan
   */
  def withFinalPlanUpdate[T](fun: SparkPlan => T): T = lock.synchronized {
    _isFinalPlan = false
>>>>>>> 5e2d6f77
    // In case of this adaptive plan being executed out of `withActive` scoped functions, e.g.,
    // `plan.queryExecution.rdd`, we need to set active session here as new plan nodes can be
    // created in the middle of the execution.
    context.session.withActive {
      val executionId = getExecutionId
      // Use inputPlan logicalLink here in case some top level physical nodes may be removed
      // during `initialPlan`
      var currentLogicalPlan = inputPlan.logicalLink.get
<<<<<<< HEAD
      val doBroadcastVarPush = conf.pushBroadcastedJoinKeysASFilterToScan
      var allStages = Map[Int, QueryStageExec]()
      val cachedBatchScansForStage = mutable.Map[Int, Seq[WrapsBroadcastVarPushDownSupporter]]()
      val stageIdToBuildsideJoinKeys = mutable.Map[Int, TupleBuildLpProxyVarCanonBuildKeys]()
      var allStageIdsProcessed = Set[Int]()

      val events = new LinkedBlockingQueue[StageMaterializationEvent]()
      val errors = new mutable.ArrayBuffer[Throwable]()
      var stagesToReplace = Seq.empty[QueryStageExec]
      var delayedStages = Set[Int]()
      var orphanBatchScans = Set[WrapsBroadcastVarPushDownSupporter]()
      var result =
        createQueryStages(currentPhysicalPlan, stageIdToBuildsideJoinKeys, OrphanBSCollect.orphan)
      var loopCount = 0
      var consecutiveNoDelayedStagesFound = 0
      orphanBatchScans ++= result.orphanBatchScansWithProxyVar
      var collectOrphans = OrphanBSCollect.no_collect
      while ((!result.allChildStagesMaterialized ||
        (consecutiveNoDelayedStagesFound < 2 && loopCount > 0)) &&
        this.currentPhysicalPlan.children.nonEmpty) {
        ruleContext.clearConfigs()
        if (Utils.isTesting) {
          assertBroadcastPushPresenceInBHJ(result.newPlan)
        }
        allStages ++= result.newStages.map(stg => stg.id -> stg)
        orphanBatchScans ++= result.orphanBatchScansWithProxyVar
        // first identify of the new statges added , which can be processed immediately
        // and which are to be delayed
        val (newReadyStages, newUnreadyStages) = result.newStages.partition(
          BroadcastHashJoinUtil.isStageReadyForMaterialization(_, cachedBatchScansForStage))
        // check from the existing delayed batch, if any stages are ready for materialization
        // and not already in process
        val prevStgsNowReady =
        getDelayedStagesNowReady(allStages, cachedBatchScansForStage, delayedStages)
        val stgsReadyForMat = newReadyStages ++ prevStgsNowReady
        delayedStages ++= newUnreadyStages.map(_.id)
        // we will come to know if there are any delayed statges in picture after 1st iteration
        if (loopCount == 0 && delayedStages.isEmpty) {
          consecutiveNoDelayedStagesFound = 5 // arbit number > 2 so as to break loop
        }
        val stagesToMaterialize = {
          // from the stages which are ready for materialization, check from delayed
          // stage if any stage re-using the exchange id for stage which is ready for mat
          // and put those also in materialization. if reuse id does not exist in allStages that
          // means it is in other plans, and hence materialized.

          val reuseStageNowReady =
            filterReusingStagesNowReady(allStages, delayedStages, stgsReadyForMat)
          val totalStagesReady = stgsReadyForMat ++ reuseStageNowReady.map(allStages)
          // if no new stage is going to be materialized and all scheduled stages are materialized
          // then do a check if delayed stages are satisfied by any of the
          // globally materialized stages.. else
          // throw exception instead of going to wait queue
          if (totalStagesReady.isEmpty && (allStageIdsProcessed.size + delayedStages.size) ==
            allStages.size && delayedStages.nonEmpty) {
            pushBroadcastVarToDelayedStages(
              allStages,
              stageIdToBuildsideJoinKeys.toMap,
              allStageIdsProcessed,
              delayedStages,
              cachedBatchScansForStage)
            // see if new stages are available for materialization now
            val anyReadyStages =
              getDelayedStagesNowReady(allStages, cachedBatchScansForStage, delayedStages)
            if (anyReadyStages.isEmpty) {
              throw new IllegalStateException(
                "Unsatisfied stages or orphan batch scan remain " +
                  s" all problematic stages = ${delayedStages.mkString(",")}")
            } else {
              anyReadyStages
            }
          } else {
            totalStagesReady
          }
        }
=======
      var result = createQueryStages(fun, currentPhysicalPlan, firstRun = true)
      val events = new LinkedBlockingQueue[StageMaterializationEvent]()
      val errors = new mutable.ArrayBuffer[Throwable]()
      var stagesToReplace = Seq.empty[QueryStageExec]
      while (!result.allChildStagesMaterialized) {
>>>>>>> 5e2d6f77
        currentPhysicalPlan = result.newPlan
        val schdlStagesWithDpndntStrm =
          stagesToMaterialize.filter(_.hasStreamSidePushdownDependent).map(_.id).to(mutable.Set)
        val immutableSchdlStagesWithDpndntStrm = schdlStagesWithDpndntStrm.toSet
        if (stagesToMaterialize.nonEmpty || result.newStages.nonEmpty) {
          if (result.newStages.nonEmpty) {
            stagesToReplace = result.newStages ++ stagesToReplace
            executionId.foreach(onUpdatePlan(_, result.newStages.map(_.plan)))
          }

          // SPARK-33933: we should submit tasks of broadcast stages first, to avoid waiting
          // for tasks to be scheduled and leading to broadcast timeout.
          // This partial fix only guarantees the start of materialization for BroadcastQueryStage
          // is prior to others, but because the submission of collect job for broadcasting is
          // running in another thread, the issue is not completely resolved.
          scheduleStagesForMaterialization(stagesToMaterialize, events)
          delayedStages --= stagesToMaterialize.map(_.id)
        }

        // ensure that those stages scheduled for materialization
        // which have a pushdown dependent stream side, do get materialized so that broadcastvars
        // are pushed to the scan. after that even if re-optimization causes BatchScanExec
        // and BroadcastHashJoinExec to loose any pushdown info, atleast some filter broadcast var
        // would be pushed
        if (allStages.size > allStageIdsProcessed.size) {
          do {
            val (stagedIdsBatchProcessed, errorsList) = waitForNextStageToMaterialize(events)
            schdlStagesWithDpndntStrm --= stagedIdsBatchProcessed
            errors ++= errorsList
            allStageIdsProcessed ++= stagedIdsBatchProcessed
          } while (schdlStagesWithDpndntStrm.nonEmpty)
          val batchScansToBePushedAggresively = orphanBatchScans ++
            (if (immutableSchdlStagesWithDpndntStrm.nonEmpty) {
              BroadcastHashJoinUtil
                .getAllBatchScansForSparkPlan(currentPhysicalPlan, goInsideStageExec = false)
                .filterNot(BroadcastHashJoinUtil.isBatchScanReady)
            } else {
              Set.empty
            })
          pushBroadcastVarToDelayedStages(
            allStages,
            stageIdToBuildsideJoinKeys.toMap,
            allStageIdsProcessed,
            delayedStages,
            cachedBatchScansForStage,
            batchScansToBePushedAggresively)
        }

        // In case of errors, we cancel all running stages and throw exception.
        if (errors.nonEmpty) {
          cleanUpAndThrowException(errors.toSeq, None)
        }
<<<<<<< HEAD
        // remove satisfied orphans
        orphanBatchScans = orphanBatchScans.filterNot(BroadcastHashJoinUtil.isBatchScanReady)

        /*
        val readyStages = getDelayedStagesNowReady(allStages, cachedBatchScansForStage,
          delayedStages)
        val reuseStageNowReady = filterReusingStagesNowReady(allStages, delayedStages, readyStages)
        val totalStagesReady = readyStages ++ reuseStageNowReady.map(allStages)
        if (totalStagesReady.nonEmpty) {
          scheduleStagesForMaterialization(totalStagesReady, events)
          delayedStages --= totalStagesReady.map(_.id)
        }
         */
        // Try re-optimizing and re-planning. Adopt the new plan if its cost is equal to or less
        // than that of the current plan; otherwise keep the current physical plan together with
        // the current logical plan since the physical plan's logical links point to the logical
        // plan it has originated from.
        // Meanwhile, we keep a list of the query stages that have been created since last plan
        // update, which stands for the "semantic gap" between the current logical and physical
        // plans. And each time before re-planning, we replace the corresponding nodes in the
        // current logical plan with logical query stages to make it semantically in sync with
        // the current physical plan. Once a new plan is adopted and both logical and physical
        // plans are updated, we can clear the query stage list because at this point the two plans
        // are semantically and physically in sync again.

        if (delayedStages.isEmpty) {
          consecutiveNoDelayedStagesFound += 1
        } else {
          consecutiveNoDelayedStagesFound = 0
        }
        val logicalPlan = replaceWithQueryStagesInLogicalPlan(currentLogicalPlan, stagesToReplace)
        val afterReOptimize = reOptimize(logicalPlan)
        if (afterReOptimize.isDefined) {
          val (newPhysicalPlan, newLogicalPlan) = afterReOptimize.get
          val origCost = costEvaluator.evaluateCost(currentPhysicalPlan)
          val newCost = costEvaluator.evaluateCost(newPhysicalPlan)
          if (newCost < origCost ||
            (newCost == origCost && currentPhysicalPlan != newPhysicalPlan)) {
            lazy val plans =
              sideBySide(currentPhysicalPlan.treeString, newPhysicalPlan.treeString).mkString("\n")
            logOnLevel(log"Plan changed:\n${MDC(QUERY_PLAN, plans)}")
            cleanUpTempTags(newPhysicalPlan)
            currentPhysicalPlan = newPhysicalPlan
            currentLogicalPlan = newLogicalPlan
            stagesToReplace = Seq.empty[QueryStageExec]
            // remove all the remaining orphans as there batchscan instances may have been re
            // created and that too without proxyBCVar.
            orphanBatchScans = Set.empty[WrapsBroadcastVarPushDownSupporter]
            // also at this point we would want to recollect the orphans if any
            // once the BroadcastFilterPushdown rule is added for re optimized plan.
            collectOrphans = OrphanBSCollect.no_collect
          }
        }
        // Now that some stages have finished, we can try creating new stages.
        result = createQueryStages(currentPhysicalPlan, stageIdToBuildsideJoinKeys, collectOrphans)
        collectOrphans = OrphanBSCollect.no_collect
        loopCount += 1
      }

      // TODO: ensure at this stage no orphan is left
      // now that all child statges are materialized, recheck if any newly materialized
      // broadcast variables need to be pushed to the scans, which might have been missed
      // when the stage got materialized while we were in the create query stage function
      // Run the final plan when there's no more unfinished stages.
      ruleContext = ruleContext.withFinalStage(isFinalStage = true)
      currentPhysicalPlan = applyPhysicalRulesWithRuleContext(
        optimizeQueryStage(result.newPlan, isFinalStage = true),
        postStageCreationRules(supportsColumnar),
        Some((planChangeLogger, "AQE Post Stage Creation")))
      ruleContext.clearConfigs()
      _isFinalPlan = true
      if (doBroadcastVarPush) {
        BroadcastHashJoinUtil
          .getAllBatchScansForSparkPlan(currentPhysicalPlan)
          .filter(bs => bs.isInstanceOf[SupportsRuntimeV2Filtering] &&
            BroadcastHashJoinUtil.isBatchScanReady(bs)).foreach(
          _.scan.asInstanceOf[SupportsRuntimeV2Filtering].postAllBroadcastVarsPushed())
      }

      executionId.foreach(onUpdatePlan(_, Seq(currentPhysicalPlan)))
      currentPhysicalPlan
=======
        if (!currentPhysicalPlan.isInstanceOf[ResultQueryStageExec]) {
          // Try re-optimizing and re-planning. Adopt the new plan if its cost is equal to or less
          // than that of the current plan; otherwise keep the current physical plan together with
          // the current logical plan since the physical plan's logical links point to the logical
          // plan it has originated from.
          // Meanwhile, we keep a list of the query stages that have been created since last plan
          // update, which stands for the "semantic gap" between the current logical and physical
          // plans. And each time before re-planning, we replace the corresponding nodes in the
          // current logical plan with logical query stages to make it semantically in sync with
          // the current physical plan. Once a new plan is adopted and both logical and physical
          // plans are updated, we can clear the query stage list because at this point the two
          // plans are semantically and physically in sync again.
          val logicalPlan = replaceWithQueryStagesInLogicalPlan(currentLogicalPlan, stagesToReplace)
          val afterReOptimize = reOptimize(logicalPlan)
          if (afterReOptimize.isDefined) {
            val (newPhysicalPlan, newLogicalPlan) = afterReOptimize.get
            val origCost = costEvaluator.evaluateCost(currentPhysicalPlan)
            val newCost = costEvaluator.evaluateCost(newPhysicalPlan)
            if (newCost < origCost ||
              (newCost == origCost && currentPhysicalPlan != newPhysicalPlan)) {
              lazy val plans = sideBySide(
                currentPhysicalPlan.treeString, newPhysicalPlan.treeString).mkString("\n")
              logOnLevel(log"Plan changed:\n${MDC(QUERY_PLAN, plans)}")
              cleanUpTempTags(newPhysicalPlan)
              currentPhysicalPlan = newPhysicalPlan
              currentLogicalPlan = newLogicalPlan
              stagesToReplace = Seq.empty[QueryStageExec]
            }
          }
        }
        // Now that some stages have finished, we can try creating new stages.
        result = createQueryStages(fun, currentPhysicalPlan, firstRun = false)
      }
>>>>>>> 5e2d6f77
    }
    _isFinalPlan = true
    finalPlanUpdate
    // Dereference the result so it can be GCed. After this resultStage.isMaterialized will return
    // false, which is expected. If we want to collect result again, we should invoke
    // `withFinalPlanUpdate` and pass another result handler and we will create a new result stage.
    currentPhysicalPlan.asInstanceOf[ResultQueryStageExec].resultOption.getAndUpdate(_ => None)
      .get.asInstanceOf[T]
  }

  private def filterReusingStagesNowReady(
      allStages: Map[Int, QueryStageExec],
      delayedStages: Set[Int],
      stgsReadyForMat: Seq[QueryStageExec]): Set[Int] = delayedStages.filter(id => {
    val stg = allStages(id)
    stg.reuseSource.fold(false)(reuseId =>
      !allStages.contains(reuseId) ||
        stgsReadyForMat.exists(_.id == reuseId))
  })

  private def scheduleStagesForMaterialization(
      stagesToMaterialize: Seq[QueryStageExec],
      events: LinkedBlockingQueue[StageMaterializationEvent]): Unit = {
    val reorderedNewStages = stagesToMaterialize
      .sortWith {
        case (_: BroadcastQueryStageExec, _: BroadcastQueryStageExec) => false
        case (_: BroadcastQueryStageExec, _) => true
        case _ => false
      }
    // Start materialization of all new stages and fail fast if any stages failed eagerly
    reorderedNewStages.foreach { stage =>
      try {
        stage
          .materialize()
          .onComplete { res =>
            if (res.isSuccess) {
              // record shuffle IDs for successful stages for cleanup
              stage.plan.collect {
                case s: ShuffleExchangeLike =>
                  context.shuffleIds.put(s.shuffleId, true)
              }
              events.offer(StageSuccess(stage, res.get))
            } else {
              events.offer(StageFailure(stage, res.failed.get))
            }
            // explicitly clean up the resources in this stage
            stage.cleanupResources()
          }(AdaptiveSparkPlanExec.executionContext)
      } catch {
        case e: Throwable =>
          cleanUpAndThrowException(Seq(e), Some(stage.id))
      }
    }
  }

  private def pushBroadcastVarToDelayedStages(
      allStages: Map[Int, QueryStageExec],
      stageIdToBuildsideJoinKeys: Map[Int, TupleBuildLpProxyVarCanonBuildKeys],
      allStageIdsProcessed: Set[Int],
      delayedStages: Set[Int],
      cachedBatchScansForStage: mutable.Map[Int, Seq[WrapsBroadcastVarPushDownSupporter]],
      anyOtherUnsatisfiedBatchScans: Set[WrapsBroadcastVarPushDownSupporter] = Set.empty): Unit = {
    val delayedStagesBatchscans = delayedStages.flatMap(id =>
      BroadcastHashJoinUtil
        .partitionBatchScansToReadyAndUnready(allStages(id), cachedBatchScansForStage)
        ._2) ++ anyOtherUnsatisfiedBatchScans
    if (delayedStagesBatchscans.nonEmpty) {
      pushBroadcastVarToUnreadyBatchScans(
        delayedStagesBatchscans.toSeq,
        stageIdToBuildsideJoinKeys,
        allStages,
        allStageIdsProcessed)
    }
  }

  private def getDelayedStagesNowReady(
      allStages: Map[Int, QueryStageExec],
      cachedBatchScansForStage: mutable.Map[Int, Seq[WrapsBroadcastVarPushDownSupporter]],
      delayedStages: Set[Int]): Seq[QueryStageExec] = delayedStages.flatMap(id => {
        val stage = allStages(id)
        if (BroadcastHashJoinUtil.isStageReadyForMaterialization(stage, cachedBatchScansForStage)
          && stage.reuseSource.isEmpty) {
          Seq(stage)
        } else {
          Seq.empty
        }
      }).toSeq

  private def waitForNextStageToMaterialize(
      events: LinkedBlockingQueue[StageMaterializationEvent]): (Set[Int], Seq[Throwable]) = {
    // Wait on the next completed stage, which indicates new stats are available and probably
    // new stages can be created. There might be other stages that finish at around the same
    // time, so we process those stages too in order to reduce re-planning.
    val errors = mutable.Buffer[Throwable]()
    val nextMsg = events.take()
    val rem = new util.ArrayList[StageMaterializationEvent]()
    events.drainTo(rem)
    val stagedIdsBatchProcessed = (for (message <- (Seq(nextMsg) ++ rem.asScala)) yield {
      val stage = message match {
        case StageSuccess(stage, res) =>
          stage.resultOption.set(Some(res))
          stage
        case StageFailure(stage, ex) =>
          stage.error.set(Some(ex))
          errors.append(ex)
          stage
      }
      stage.id
    }).toSet
    stagedIdsBatchProcessed -> errors.toSeq
  }

  private def pushBroadcastVarToUnreadyBatchScans(
      allUnreadyBatchScans: Seq[WrapsBroadcastVarPushDownSupporter],
      stageIdToBuildsideJoinKeys: Map[Int, TupleBuildLpProxyVarCanonBuildKeys],
      allStages: Map[Int, QueryStageExec],
      allProcessedStageIds: Set[Int]): Unit = {
    val identityHashMap =
      new util.IdentityHashMap[WrapsBroadcastVarPushDownSupporter, java.util.Set[java.lang.Long]]()
    allUnreadyBatchScans
      .map(bs => bs -> bs.getBroadcastVarPushDownSupportingInstance.get.getPushedBroadcastVarIds())
      .foreach { case (bs, set) =>
        identityHashMap.put(bs, set)
      }
    val stagesAndBatchScanForPush =
      allProcessedStageIds
        .filter(stageIdToBuildsideJoinKeys.contains)
        .map(id => {
          val joinLegAndKeysOpt = stageIdToBuildsideJoinKeys.get(id)
          val bcHashedRel = allStages.getOrElse(id, context.stageCache.find(_._2.id == id)
            .getOrElse(throw new IllegalStateException(s"Stage with id = $id not found")))
            .asInstanceOf[BroadcastQueryStageExec]
            .broadcast
            .relationFuture
            .get()
            .asInstanceOf[Broadcast[HashedRelation]]
          val batchScansToPush = allUnreadyBatchScans.flatMap(bs => {
            if (!identityHashMap.get(bs).contains(java.lang.Long.valueOf(bcHashedRel.id))) {
              val proxyVars = bs.proxyForPushedBroadcastVar.get
              proxyVars.flatMap(proxy => {
                val buildLegPlan = proxy.buildLegPlan
                if (joinLegAndKeysOpt.fold(false) { case (buildLp, buildProxies, _) =>
                  (buildLp.eq(
                    buildLegPlan) || buildLp.canonicalized == buildLegPlan.canonicalized) &&
                    (proxy.buildLegProxyBroadcastVarAndStageIdentifiers.isEmpty ||
                      (buildProxies.size ==
                        proxy.buildLegProxyBroadcastVarAndStageIdentifiers.size &&
                        buildProxies.forall(
                          proxy.buildLegProxyBroadcastVarAndStageIdentifiers.contains)))
                }) {
                  proxy.joiningKeysData.flatMap { jkd =>
                    joinLegAndKeysOpt.fold(
                      Seq.empty[(WrapsBroadcastVarPushDownSupporter, JoiningKeyData)]) {
                      case (_, _, exprs) =>
                        if (exprs.exists(_.canonicalized ==
                          jkd.buildSideJoinKeyAtJoin.canonicalized)) {
                          Seq(bs -> jkd)
                        } else {
                          Seq.empty
                        }
                    }
                  }
                } else {
                  Seq.empty
                }
              })
            } else {
              Seq.empty
            }
          })
          id -> (bcHashedRel, batchScansToPush)
        })

    stagesAndBatchScanForPush.foreach { case (stageId, (bcHashedRel, data)) =>
      if (data.nonEmpty) {
        val pushData = data.map { case (bs, jkd) =>
          BroadcastHashJoinUtil.convertJoinKeyDataToPushDownData(bs, jkd)
        }
        BroadcastHashJoinUtil.pushBroadcastVar(
          bcHashedRel,
          stageIdToBuildsideJoinKeys(stageId)._3,
          pushData)
      }
    }
  }
  // Use a lazy val to avoid this being called more than once.
  @transient private lazy val finalPlanUpdate: Unit = {
    // Do final plan update after result stage has materialized.
    if (shouldUpdatePlan) {
      getExecutionId.foreach(onUpdatePlan(_, Seq.empty))
    }
    logOnLevel(log"Final plan:\n${MDC(QUERY_PLAN, currentPhysicalPlan)}")
  }

  override def executeCollect(): Array[InternalRow] = {
    withFinalPlanUpdate(_.executeCollect())
  }

  override def executeTake(n: Int): Array[InternalRow] = {
    withFinalPlanUpdate(_.executeTake(n))
  }

  override def executeTail(n: Int): Array[InternalRow] = {
    withFinalPlanUpdate(_.executeTail(n))
  }

  override def doExecute(): RDD[InternalRow] = {
    withFinalPlanUpdate(_.execute())
  }

  override def doExecuteColumnar(): RDD[ColumnarBatch] = {
    withFinalPlanUpdate(_.executeColumnar())
  }

  override def doExecuteBroadcast[T](): broadcast.Broadcast[T] = {
    withFinalPlanUpdate { finalPlan =>
      assert(finalPlan.isInstanceOf[BroadcastQueryStageExec])
      finalPlan.doExecuteBroadcast()
    }
  }

  protected override def stringArgs: Iterator[Any] = Iterator(s"isFinalPlan=$isFinalPlan")

  override def generateTreeString(
      depth: Int,
      lastChildren: java.util.ArrayList[Boolean],
      append: String => Unit,
      verbose: Boolean,
      prefix: String = "",
      addSuffix: Boolean = false,
      maxFields: Int,
      printNodeId: Boolean,
      indent: Int = 0): Unit = {
    super.generateTreeString(
      depth,
      lastChildren,
      append,
      verbose,
      prefix,
      addSuffix,
      maxFields,
      printNodeId,
      indent)
    if (currentPhysicalPlan.fastEquals(initialPlan)) {
      lastChildren.add(true)
      currentPhysicalPlan.generateTreeString(
        depth + 1,
        lastChildren,
        append,
        verbose,
        prefix = "",
        addSuffix = false,
        maxFields,
        printNodeId,
        indent)
      lastChildren.remove(lastChildren.size() - 1)
    } else {
      generateTreeStringWithHeader(
        if (isFinalPlan) "Final Plan" else "Current Plan",
        currentPhysicalPlan,
        depth,
        append,
        verbose,
        maxFields,
        printNodeId)
      generateTreeStringWithHeader(
        "Initial Plan",
        initialPlan,
        depth,
        append,
        verbose,
        maxFields,
        printNodeId)
    }
  }


  private def generateTreeStringWithHeader(
      header: String,
      plan: SparkPlan,
      depth: Int,
      append: String => Unit,
      verbose: Boolean,
      maxFields: Int,
      printNodeId: Boolean): Unit = {
    append("   " * depth)
    append(s"+- == $header ==\n")
    plan.generateTreeString(
      0,
      new java.util.ArrayList(),
      append,
      verbose,
      prefix = "",
      addSuffix = false,
      maxFields,
      printNodeId,
      indent = depth + 1)
  }

  override def hashCode(): Int = inputPlan.hashCode()

  override def equals(obj: Any): Boolean = {
    if (!obj.isInstanceOf[AdaptiveSparkPlanExec]) {
      return false
    }

    this.inputPlan == obj.asInstanceOf[AdaptiveSparkPlanExec].inputPlan
  }

  /**
   * We separate stage creation of result and non-result stages because there are several edge cases
   * of result stage creation:
   * - existing ResultQueryStage created in previous `withFinalPlanUpdate`.
   * - the root node is a non-result query stage and we have to create query result stage on top of
   *   it.
   * - we create a non-result query stage as root node and the stage is immediately materialized
   *   due to stage resue, therefore we have to create a result stage right after.
   *
   * This method wraps around `createNonResultQueryStages`, the general logic is:
   * - Early return if ResultQueryStageExec already created before.
   * - Create non result query stage if possible.
   * - Try to create result query stage when there is no new non-result query stage created and all
   *   stages are materialized.
   */
  private def createQueryStages(
      resultHandler: SparkPlan => Any,
      plan: SparkPlan,
      firstRun: Boolean): CreateStageResult = {
    plan match {
      // 1. ResultQueryStageExec is already created, no need to create non-result stages
      case resultStage @ ResultQueryStageExec(_, optimizedPlan, _) =>
        assertStageNotFailed(resultStage)
        if (firstRun) {
          // There is already an existing ResultQueryStage created in previous `withFinalPlanUpdate`
          // e.g, when we do `df.collect` multiple times. Here we create a new result stage to
          // execute it again, as the handler function can be different.
          val newResultStage = ResultQueryStageExec(currentStageId, optimizedPlan, resultHandler)
          currentStageId += 1
          setLogicalLinkForNewQueryStage(newResultStage, optimizedPlan)
          CreateStageResult(newPlan = newResultStage,
            allChildStagesMaterialized = false,
            newStages = Seq(newResultStage))
        } else {
          // We will hit this branch after we've created result query stage in the AQE loop, we
          // should do nothing.
          CreateStageResult(newPlan = resultStage,
            allChildStagesMaterialized = resultStage.isMaterialized,
            newStages = Seq.empty)
        }
      case _ =>
        // 2. Create non result query stage
        val result = createNonResultQueryStages(plan)
        var allNewStages = result.newStages
        var newPlan = result.newPlan
        var allChildStagesMaterialized = result.allChildStagesMaterialized
        // 3. Create result stage
        if (allNewStages.isEmpty && allChildStagesMaterialized) {
          val resultStage = newResultQueryStage(resultHandler, newPlan)
          newPlan = resultStage
          allChildStagesMaterialized = false
          allNewStages :+= resultStage
        }
        CreateStageResult(
          newPlan = newPlan,
          allChildStagesMaterialized = allChildStagesMaterialized,
          newStages = allNewStages)
    }
  }

  /**
   * This method is called recursively to traverse the plan tree bottom-up and create a new query
   * stage or try reusing an existing stage if the current node is an [[Exchange]] node and all of
   * its child stages have been materialized.
   *
   * With each call, it returns:
   * 1) The new plan replaced with [[QueryStageExec]] nodes where new stages are created.
   * 2) Whether the child query stages (if any) of the current node have all been materialized.
   * 3) A list of the new query stages that have been created.
   */
<<<<<<< HEAD
  private def createQueryStages(
      plan: SparkPlan,
      stageIdToBuildsideJoinKeys: mutable.Map[Int, TupleBuildLpProxyVarCanonBuildKeys],
      orphanBSCollect: OrphanBSCollect,
      hasStreamSidePushdownDependent: Boolean = false): CreateStageResult = plan match {
=======
  private def createNonResultQueryStages(plan: SparkPlan): CreateStageResult = plan match {
>>>>>>> 5e2d6f77
    case e: Exchange =>
      // First have a quick check in the `stageCache` without having to traverse down the node.
      context.stageCache.get(e.canonicalized) match {
        case Some(existingStage) if conf.exchangeReuseEnabled =>
          val stage = reuseQueryStage(existingStage, e)
          val isMaterialized = stage.isMaterialized
          CreateStageResult(
            newPlan = stage,
            allChildStagesMaterialized = isMaterialized,
            newStages = if (isMaterialized) Seq.empty else Seq(stage),
            orphanBatchScansWithProxyVar = Seq.empty)

        case _ =>
<<<<<<< HEAD
          val result = createQueryStages(
            e.child,
            stageIdToBuildsideJoinKeys,
            orphanBSCollect match {
              case OrphanBSCollect.no_collect => orphanBSCollect
              case _ => OrphanBSCollect.under_exchange_node
            })
=======
          val result = createNonResultQueryStages(e.child)
>>>>>>> 5e2d6f77
          val newPlan = e.withNewChildren(Seq(result.newPlan)).asInstanceOf[Exchange]
          // Create a query stage only when all the child query stages are ready.
          if (result.allChildStagesMaterialized) {
            var newStage = newQueryStage(newPlan, hasStreamSidePushdownDependent)
              .asInstanceOf[ExchangeQueryStageExec]
            if (conf.exchangeReuseEnabled) {
              // Check the `stageCache` again for reuse. If a match is found, ditch the new stage
              // and reuse the existing stage found in the `stageCache`, otherwise update the
              // `stageCache` with the new stage.
              val queryStage = context.stageCache.getOrElseUpdate(
                newStage.plan.canonicalized, newStage)
              if (queryStage.ne(newStage)) {
                newStage = reuseQueryStage(queryStage, e)
              }
            }
            val isMaterialized = newStage.isMaterialized
            CreateStageResult(
              newPlan = newStage,
              allChildStagesMaterialized = isMaterialized,
              newStages = if (isMaterialized) Seq.empty else Seq(newStage),
              orphanBatchScansWithProxyVar = result.orphanBatchScansWithProxyVar)
          } else {
            CreateStageResult(
              newPlan = newPlan,
              allChildStagesMaterialized = false,
              newStages = result.newStages,
              result.orphanBatchScansWithProxyVar)
          }
      }

    case bhj: BroadcastHashJoinExec if bhj.bcVarPushNode == SELF_PUSH =>
      val (buildPlan, streamPlan, buildKeysCanonicalized, _) = bhj.buildSide match {
        case BuildRight =>
          (
            bhj.right,
            bhj.left,
            bhj.canonicalized.asInstanceOf[BroadcastHashJoinExec].rightKeys,
            bhj.leftKeys)

        case BuildLeft =>
          (
            bhj.left,
            bhj.right,
            bhj.canonicalized.asInstanceOf[BroadcastHashJoinExec].leftKeys,
            bhj.rightKeys)
      }
      val buildSideStageResult = createQueryStages(
        buildPlan,
        stageIdToBuildsideJoinKeys,
        orphanBSCollect,
        hasStreamSidePushdownDependent = true)

      val streamsideStageResult = createQueryStages(
        streamPlan,
        stageIdToBuildsideJoinKeys,
        orphanBSCollect match {
          case OrphanBSCollect.no_collect => orphanBSCollect

          case _ => OrphanBSCollect.orphan
        })

      val buildLPOpt = buildSideStageResult.newPlan match {
        case qse: QueryStageExec if !stageIdToBuildsideJoinKeys.contains(qse.id) =>
          val buildLegProxies = BroadcastHashJoinUtil
            .getAllBatchScansForSparkPlan(buildPlan)
            .flatMap(_.proxyForPushedBroadcastVar.getOrElse(Seq.empty))
          Option(
            qse.id -> (BroadcastHashJoinUtil.getOriginalLogicalPlanForBuildPlan(
              bhj.logicalLink.get), buildLegProxies))

        case _ => None
      }
      buildLPOpt.foreach { case (stgId, (buildLp, buildProxies)) =>
        stageIdToBuildsideJoinKeys += stgId -> (buildLp,
          buildProxies, buildKeysCanonicalized)
      }
      if (buildSideStageResult.allChildStagesMaterialized) {
        // we have to handle the case like of reuse of exchange, where build stage
        // obtained is already  materialized. so there will not be any callback as
        // the build stage is already materialized. so we have to push variable here itself
        val pushDownData = buildLPOpt.fold(Seq.empty[BroadcastVarPushDownData]) {
          case (_, buildLp) =>
            BroadcastHashJoinUtil.getPushdownDataForBatchScansUsingJoinKeys(
              buildKeysCanonicalized,
              streamPlan,
              buildLp)
        }

        if (pushDownData.nonEmpty) {
          val hashedRelation = buildSideStageResult.newPlan
            .asInstanceOf[BroadcastQueryStageExec]
            .broadcast
            .relationFuture
            .get()
            .asInstanceOf[Broadcast[HashedRelation]]
          BroadcastHashJoinUtil.pushBroadcastVar(
            hashedRelation,
            buildKeysCanonicalized,
            pushDownData)
        }
      }
      val results = Seq(buildSideStageResult, streamsideStageResult)

      val (leftPlan, rightPlan) =
        getLeftAndRightPlan(streamsideStageResult, buildSideStageResult, bhj)

      val newBhj = bhj.copy(left = leftPlan, right = rightPlan)
      newBhj.copyTagsFrom(bhj)
      CreateStageResult(
        newPlan = newBhj,
        allChildStagesMaterialized = results.forall(_.allChildStagesMaterialized),
        newStages = results.flatMap(_.newStages),
        orphanBatchScansWithProxyVar = results.flatMap(_.orphanBatchScansWithProxyVar))

    case bs: WrapsBroadcastVarPushDownSupporter if bs.proxyForPushedBroadcastVar.isDefined =>
      // Because the LogicalNode for BatchScanExec might start from filter , we need to set
      // it recursively
      def setBatchExecPreserveRecursively(lp: LogicalPlan): Unit = {
        lp.setTagValue(BatchScanExec.PRESERVE_BATCH_EXEC_TO_USE, bs)
        lp.children.foreach(setBatchExecPreserveRecursively)
      }
      bs.logicalLink.foreach(setBatchExecPreserveRecursively)
      val orphans = if (orphanBSCollect == OrphanBSCollect.orphan) {
        Seq(bs)
      } else {
        Seq.empty
      }

      CreateStageResult(
        newPlan = bs,
        allChildStagesMaterialized = true,
        newStages = Seq.empty,
        orphanBatchScansWithProxyVar = orphans)

    case i: InMemoryTableScanLike =>
      // There is no reuse for `InMemoryTableScanLike`, which is different from `Exchange`.
      // If we hit it the first time, we should always create a new query stage.

      val newStage = newQueryStage(i)
      CreateStageResult(
        newPlan = newStage,
        allChildStagesMaterialized = false,
        newStages = Seq(newStage), Seq.empty)

    case q: QueryStageExec =>
      assertStageNotFailed(q)
      CreateStageResult(
        newPlan = q,
        allChildStagesMaterialized = q.isMaterialized,
        newStages = Seq.empty,
        orphanBatchScansWithProxyVar = Seq.empty)

    case _ =>
      if (plan.children.isEmpty) {
        CreateStageResult(
          newPlan = plan,
          allChildStagesMaterialized = true,
          newStages = Seq.empty,
          orphanBatchScansWithProxyVar = Seq.empty)
      } else {
<<<<<<< HEAD
        val results = plan.children.map(sp =>
          createQueryStages(sp, stageIdToBuildsideJoinKeys, orphanBSCollect))
        val newPlan = plan.withNewChildren(results.map(_.newPlan))
=======
        val results = plan.children.map(createNonResultQueryStages)
>>>>>>> 5e2d6f77
        CreateStageResult(
          newPlan = newPlan,
          allChildStagesMaterialized = results.forall(_.allChildStagesMaterialized),
          newStages = results.flatMap(_.newStages),
          orphanBatchScansWithProxyVar = results.flatMap(_.orphanBatchScansWithProxyVar))
      }
  }

<<<<<<< HEAD
  def getLeftAndRightPlan(
      streamStageResult: CreateStageResult,
      buildStageResult: CreateStageResult,
      bhj: BroadcastHashJoinExec): (SparkPlan, SparkPlan) = bhj.buildSide match {
        case BuildRight => (streamStageResult.newPlan, buildStageResult.newPlan)

        case BuildLeft => (buildStageResult.newPlan, streamStageResult.newPlan)
    }

  private def newQueryStage(plan: SparkPlan, hasStreamSidePushdownDependent: Boolean = false):
  QueryStageExec = {
=======
  private def newResultQueryStage(
      resultHandler: SparkPlan => Any,
      plan: SparkPlan): ResultQueryStageExec = {
    // Run the final plan when there's no more unfinished stages.
    val optimizedRootPlan = applyPhysicalRules(
      optimizeQueryStage(plan, isFinalStage = true),
      postStageCreationRules(supportsColumnar),
      Some((planChangeLogger, "AQE Post Stage Creation")))
    val resultStage = ResultQueryStageExec(currentStageId, optimizedRootPlan, resultHandler)
    currentStageId += 1
    setLogicalLinkForNewQueryStage(resultStage, plan)
    resultStage
  }

  private def newQueryStage(plan: SparkPlan): QueryStageExec = {
>>>>>>> 5e2d6f77
    val queryStage = plan match {
      case e: Exchange =>
        val optimized = e.withNewChildren(Seq(optimizeQueryStage(e.child, isFinalStage = false)))
        val newPlan = applyPhysicalRules(
          optimized,
          postStageCreationRules(outputsColumnar = plan.supportsColumnar),
          Some((planChangeLogger, "AQE Post Stage Creation")))
        if (e.isInstanceOf[ShuffleExchangeLike]) {
          if (!newPlan.isInstanceOf[ShuffleExchangeLike]) {
            throw SparkException.internalError(
              "Custom columnar rules cannot transform shuffle node to something else.")
          }
          ShuffleQueryStageExec(currentStageId, newPlan, e.canonicalized)
        } else {
          assert(e.isInstanceOf[BroadcastExchangeLike])
          if (!newPlan.isInstanceOf[BroadcastExchangeLike]) {
            throw SparkException.internalError(
              "Custom columnar rules cannot transform broadcast node to something else.")
          }
          BroadcastQueryStageExec(currentStageId, newPlan, e.canonicalized,
            hasStreamSidePushdownDependent = hasStreamSidePushdownDependent)
        }
      case i: InMemoryTableScanLike =>
        // Apply `queryStageOptimizerRules` so that we can reuse subquery.
        // No need to apply `postStageCreationRules` for `InMemoryTableScanLike`
        // as it's a leaf node.
        val newPlan = optimizeQueryStage(i, isFinalStage = false)
        if (!newPlan.isInstanceOf[InMemoryTableScanLike]) {
          throw SparkException.internalError(
            "Custom AQE rules cannot transform table scan node to something else.")
        }
        TableCacheQueryStageExec(currentStageId, newPlan)
    }
    currentStageId += 1
    setLogicalLinkForNewQueryStage(queryStage, plan)
    queryStage
  }

  private def reuseQueryStage(
      existing: ExchangeQueryStageExec,
      exchange: Exchange): ExchangeQueryStageExec = {
    val queryStage = existing.newReuseInstance(currentStageId, exchange.output)
    currentStageId += 1
    setLogicalLinkForNewQueryStage(queryStage, exchange)
    queryStage
  }

  /**
   * Set the logical node link of the `stage` as the corresponding logical node of the `plan` it
   * encloses. If an `plan` has been transformed from a `Repartition`, it should have `logicalLink`
   * available by itself; otherwise traverse down to find the first node that is not generated by
   * `EnsureRequirements`.
   */
  private def setLogicalLinkForNewQueryStage(stage: QueryStageExec, plan: SparkPlan): Unit = {
    val link = plan.getTagValue(TEMP_LOGICAL_PLAN_TAG).orElse(
      plan.logicalLink.orElse(plan.collectFirst {
        case p if p.getTagValue(TEMP_LOGICAL_PLAN_TAG).isDefined =>
          p.getTagValue(TEMP_LOGICAL_PLAN_TAG).get
        case p if p.logicalLink.isDefined => p.logicalLink.get
      }))
    assert(link.isDefined)
    stage.setLogicalLink(link.get)
  }

  /**
   * For each query stage in `stagesToReplace`, find their corresponding logical nodes in the
   * `logicalPlan` and replace them with new [[LogicalQueryStage]] nodes.
   * 1. If the query stage can be mapped to an integral logical sub-tree, replace the corresponding
   *    logical sub-tree with a leaf node [[LogicalQueryStage]] referencing this query stage. For
   *    example:
   *        Join                   SMJ                      SMJ
   *      /     \                /    \                   /    \
   *    r1      r2    =>    Xchg1     Xchg2    =>    Stage1     Stage2
   *                          |        |
   *                          r1       r2
   *    The updated plan node will be:
   *                               Join
   *                             /     \
   *    LogicalQueryStage1(Stage1)     LogicalQueryStage2(Stage2)
   *
   * 2. Otherwise (which means the query stage can only be mapped to part of a logical sub-tree),
   *    replace the corresponding logical sub-tree with a leaf node [[LogicalQueryStage]]
   *    referencing to the top physical node into which this logical node is transformed during
   *    physical planning. For example:
   *     Agg           HashAgg          HashAgg
   *      |               |                |
   *    child    =>     Xchg      =>     Stage1
   *                      |
   *                   HashAgg
   *                      |
   *                    child
   *    The updated plan node will be:
   *    LogicalQueryStage(HashAgg - Stage1)
   */
  private def replaceWithQueryStagesInLogicalPlan(
      plan: LogicalPlan,
      stagesToReplace: Seq[QueryStageExec]): LogicalPlan = {
    var logicalPlan = plan
    stagesToReplace.foreach {
      case stage if currentPhysicalPlan.exists(_.eq(stage)) =>
        val logicalNodeOpt = stage.getTagValue(TEMP_LOGICAL_PLAN_TAG).orElse(stage.logicalLink)
        assert(logicalNodeOpt.isDefined)
        val logicalNode = logicalNodeOpt.get
        val physicalNode = currentPhysicalPlan.collectFirst {
          case p if p.eq(stage) ||
            p.getTagValue(TEMP_LOGICAL_PLAN_TAG).exists(logicalNode.eq) ||
            p.logicalLink.exists(logicalNode.eq) => p
        }
        assert(physicalNode.isDefined)
        // Set the temp link for those nodes that are wrapped inside a `LogicalQueryStage` node for
        // they will be shared and reused by different physical plans and their usual logical links
        // can be overwritten through re-planning processes.
        setTempTagRecursive(physicalNode.get, logicalNode)
        // Replace the corresponding logical node with LogicalQueryStage
        val newLogicalNode = LogicalQueryStage(logicalNode, physicalNode.get)
        val newLogicalPlan = logicalPlan.transformDown {
          case p if p.eq(logicalNode) => newLogicalNode
        }
        logicalPlan = newLogicalPlan

      case _ => // Ignore those earlier stages that have been wrapped in later stages.
    }
    logicalPlan
  }

  /**
   * Re-optimize and run physical planning on the current logical plan based on the latest stats.
   */
  private def reOptimize(logicalPlan: LogicalPlan): Option[(SparkPlan, LogicalPlan)] = {
    try {
      logicalPlan.invalidateStatsCache()
      val optimized = optimizer.execute(logicalPlan)
      val sparkPlan = context.session.sessionState.planner.plan(ReturnAnswer(optimized)).next()
      val newPlan = applyPhysicalRules(
        applyQueryPostPlannerStrategyRules(sparkPlan),
        preprocessingRules ++ queryStagePreparationRules,
        Some((planChangeLogger, "AQE Replanning")))

      // When both enabling AQE and DPP, `PlanAdaptiveDynamicPruningFilters` rule will
      // add the `BroadcastExchangeExec` node manually in the DPP subquery,
      // not through `EnsureRequirements` rule. Therefore, when the DPP subquery is complicated
      // and need to be re-optimized, AQE also need to manually insert the `BroadcastExchangeExec`
      // node to prevent the loss of the `BroadcastExchangeExec` node in DPP subquery.
      // Here, we also need to avoid to insert the `BroadcastExchangeExec` node when the newPlan is
      // already the `BroadcastExchangeExec` plan after apply the `LogicalQueryStageStrategy` rule.
      val finalPlan = inputPlan match {
        case b: BroadcastExchangeLike
          if (!newPlan.isInstanceOf[BroadcastExchangeLike]) => b.withNewChildren(Seq(newPlan))
        case _ => newPlan
      }

      Some((finalPlan, optimized))
    } catch {
      case e: InvalidAQEPlanException[_] =>
        logOnLevel(log"Re-optimize - ${MDC(ERROR, e.getMessage())}:\n" +
          log"${MDC(QUERY_PLAN, e.plan)}")
        None
    }
  }

  /**
   * Recursively set `TEMP_LOGICAL_PLAN_TAG` for the current `plan` node.
   */
  private def setTempTagRecursive(plan: SparkPlan, logicalPlan: LogicalPlan): Unit = {
    plan.setTagValue(TEMP_LOGICAL_PLAN_TAG, logicalPlan)
    plan.children.foreach(c => setTempTagRecursive(c, logicalPlan))
  }

  /**
   * Unset all `TEMP_LOGICAL_PLAN_TAG` tags.
   */
  private def cleanUpTempTags(plan: SparkPlan): Unit = {
    plan.foreach {
      case plan: SparkPlan if plan.getTagValue(TEMP_LOGICAL_PLAN_TAG).isDefined =>
        plan.unsetTagValue(TEMP_LOGICAL_PLAN_TAG)
      case _ =>
    }
  }

  /**
   * Notify the listeners of the physical plan change.
   */
  private def onUpdatePlan(executionId: Long, newSubPlans: Seq[SparkPlan]): Unit = {
    if (!shouldUpdatePlan) {
      val newMetrics = newSubPlans.flatMap { p =>
        p.flatMap(_.metrics.values.map(m => SQLPlanMetric(m.name.get, m.id, m.metricType)))
      }
      context.session.sparkContext.listenerBus.post(SparkListenerSQLAdaptiveSQLMetricUpdates(
        executionId, newMetrics))
    } else {
      val planDescriptionMode = ExplainMode.fromString(conf.uiExplainMode)
      context.session.sparkContext.listenerBus.post(SparkListenerSQLAdaptiveExecutionUpdate(
        executionId,
        context.qe.explainString(planDescriptionMode),
        SparkPlanInfo.fromSparkPlan(context.qe.executedPlan)))
    }
  }

  private def assertStageNotFailed(stage: QueryStageExec): Unit = {
    if (stage.hasFailed) {
      throw stage.error.get().get match {
        case fatal: SparkFatalException => fatal.throwable
        case other => other
      }
    }
  }

  /**
   * Cancel all running stages with best effort and throw an Exception containing all stage
   * materialization errors and stage cancellation errors.
   */
  private def cleanUpAndThrowException(
       errors: Seq[Throwable],
       earlyFailedStage: Option[Int]): Unit = {
    currentPhysicalPlan.foreach {
      // earlyFailedStage is the stage which failed before calling doMaterialize,
      // so we should avoid calling cancel on it to re-trigger the failure again.
      case s: ExchangeQueryStageExec if !earlyFailedStage.contains(s.id) =>
        try {
          s.cancel("The corresponding SQL query has failed.")
        } catch {
          case NonFatal(t) =>
            logError(log"Exception in cancelling query stage: " +
              log"${MDC(QUERY_PLAN, s.treeString)}", t)
        }
      case _ =>
    }
    // Respect SparkFatalException which can be thrown by BroadcastExchangeExec
    val originalErrors = errors.map {
      case fatal: SparkFatalException => fatal.throwable
      case other => other
    }
    val e = if (originalErrors.size == 1) {
      originalErrors.head
    } else {
      val se = QueryExecutionErrors.multiFailuresInStageMaterializationError(originalErrors.head)
      originalErrors.tail.foreach(se.addSuppressed)
      se
    }
    throw e
  }
}

object OrphanBSCollect extends Enumeration {
  type OrphanBSCollect = Value

  val no_collect, under_exchange_node, orphan = Value
}

object AdaptiveSparkPlanExec {
  private[adaptive] val executionContext = ExecutionContext.fromExecutorService(
    ThreadUtils.newDaemonCachedThreadPool("QueryStageCreator", 16))

  /**
   * The temporary [[LogicalPlan]] link for query stages.
   *
   * Physical nodes wrapped in a [[LogicalQueryStage]] can be shared among different physical plans
   * and thus their usual logical links can be overwritten during query planning, leading to
   * situations where those nodes point to a new logical plan and the rest point to the current
   * logical plan. In this case we use temp logical links to make sure we can always trace back to
   * the original logical links until a new physical plan is adopted, by which time we can clear up
   * the temp logical links.
   */
  val TEMP_LOGICAL_PLAN_TAG = TreeNodeTag[LogicalPlan]("temp_logical_plan")

  type TupleBuildLpProxyVarCanonBuildKeys =
    (LogicalPlan, Seq[ProxyBroadcastVarAndStageIdentifier], Seq[Expression])

  /**
   * Apply a list of physical operator rules on a [[SparkPlan]].
   */
  def applyPhysicalRules(
      plan: SparkPlan,
      rules: Seq[Rule[SparkPlan]],
      loggerAndBatchName: Option[(PlanChangeLogger[SparkPlan], String)] = None): SparkPlan = {
    if (loggerAndBatchName.isEmpty) {
      rules.foldLeft(plan) { case (sp, rule) => rule.apply(sp) }
    } else {
      val (logger, batchName) = loggerAndBatchName.get
      val newPlan = rules.foldLeft(plan) { case (sp, rule) =>
        val result = rule.apply(sp)
        logger.logRule(rule.ruleName, sp, result)
        result
      }
      logger.logBatch(batchName, plan, newPlan)
      newPlan
    }
  }

  private def assertBroadcastPushPresenceInBHJ(plan: SparkPlan): Unit = {
    def recurseAndCheck(plan: SparkPlan): Seq[BroadcastHashJoinExec] = {
      val bhjs = plan.collect { case bhj: BroadcastHashJoinExec =>
        bhj
      }
      val stages = plan.collect { case queryStageExec: QueryStageExec =>
        queryStageExec
      }
      val otherBhjs = stages.flatMap(stg => recurseAndCheck(stg.plan))
      bhjs ++ otherBhjs
    }

    val bhjs = recurseAndCheck(plan)
    for (bhj <- bhjs) {
      if (bhj.right.isInstanceOf[BroadcastQueryStageExec]) {
        val bqs = bhj.right.asInstanceOf[BroadcastQueryStageExec]
        if (bqs.hasStreamSidePushdownDependent) {
          if (bhj.logicalLink.get.getTagValue(Join.PRESERVE_JOIN_WITH_SELF_PUSH_HASH).isEmpty) {
            throw new IllegalStateException("No tag")
          }
          if (bhj.bcVarPushNode != SELF_PUSH) {
            throw new IllegalStateException("No self push")
          }
        }
      }
      if (bhj.left.isInstanceOf[BroadcastQueryStageExec]) {
        val bqs = bhj.left.asInstanceOf[BroadcastQueryStageExec]
        if (bqs.hasStreamSidePushdownDependent) {
          if (bhj.logicalLink.get.getTagValue(Join.PRESERVE_JOIN_WITH_SELF_PUSH_HASH).isEmpty) {
            throw new IllegalStateException("No tag")
          }
          if (bhj.bcVarPushNode != SELF_PUSH) {
            throw new IllegalStateException("No self push")
          }
        }
      }
    }
  }
}

/**
 * The execution context shared between the main query and all sub-queries.
 */
case class AdaptiveExecutionContext(session: SparkSession, qe: QueryExecution) {

  /**
   * The subquery-reuse map shared across the entire query.
   */
  val subqueryCache: TrieMap[SparkPlan, BaseSubqueryExec] =
    new TrieMap[SparkPlan, BaseSubqueryExec]()

  /**
   * The exchange-reuse map shared across the entire query, including sub-queries.
   */
  val stageCache: TrieMap[SparkPlan, ExchangeQueryStageExec] =
    new TrieMap[SparkPlan, ExchangeQueryStageExec]()

  val shuffleIds: ConcurrentHashMap[Int, Boolean] = new ConcurrentHashMap[Int, Boolean]()
}

/**
 * The event type for stage materialization.
 */
sealed trait StageMaterializationEvent

/**
 * The materialization of a query stage completed with success.
 */
case class StageSuccess(stage: QueryStageExec, result: Any) extends StageMaterializationEvent

/**
 * The materialization of a query stage hit an error and failed.
 */
case class StageFailure(stage: QueryStageExec, error: Throwable) extends StageMaterializationEvent<|MERGE_RESOLUTION|>--- conflicted
+++ resolved
@@ -40,11 +40,8 @@
 import org.apache.spark.sql.catalyst.rules.{PlanChangeLogger, Rule}
 import org.apache.spark.sql.catalyst.trees.TreeNodeTag
 import org.apache.spark.sql.catalyst.util.sideBySide
-<<<<<<< HEAD
 import org.apache.spark.sql.connector.read.SupportsRuntimeV2Filtering
-=======
 import org.apache.spark.sql.classic.SparkSession
->>>>>>> 5e2d6f77
 import org.apache.spark.sql.errors.QueryExecutionErrors
 import org.apache.spark.sql.execution._
 import org.apache.spark.sql.execution.adaptive.AdaptiveSparkPlanExec._
@@ -277,10 +274,6 @@
   }
 
   def finalPhysicalPlan: SparkPlan = withFinalPlanUpdate(identity)
-
-<<<<<<< HEAD
-  private def getFinalPhysicalPlan(): SparkPlan = lock.synchronized {
-    if (isFinalPlan) return currentPhysicalPlan
     // TODO: Asif: try to find a clean solution to this:
     /*
        right now  a case like:
@@ -294,14 +287,12 @@
        till we come to a proper criteria in terms of say we do not re optimize till all the
        pushdown bhjs are satisfied, or some thing else. we will go with this criteria.
      */
-
-=======
   /**
    * Run `fun` on finalized physical plan
    */
   def withFinalPlanUpdate[T](fun: SparkPlan => T): T = lock.synchronized {
     _isFinalPlan = false
->>>>>>> 5e2d6f77
+
     // In case of this adaptive plan being executed out of `withActive` scoped functions, e.g.,
     // `plan.queryExecution.rdd`, we need to set active session here as new plan nodes can be
     // created in the middle of the execution.
@@ -310,7 +301,7 @@
       // Use inputPlan logicalLink here in case some top level physical nodes may be removed
       // during `initialPlan`
       var currentLogicalPlan = inputPlan.logicalLink.get
-<<<<<<< HEAD
+
       val doBroadcastVarPush = conf.pushBroadcastedJoinKeysASFilterToScan
       var allStages = Map[Int, QueryStageExec]()
       val cachedBatchScansForStage = mutable.Map[Int, Seq[WrapsBroadcastVarPushDownSupporter]]()
@@ -323,7 +314,8 @@
       var delayedStages = Set[Int]()
       var orphanBatchScans = Set[WrapsBroadcastVarPushDownSupporter]()
       var result =
-        createQueryStages(currentPhysicalPlan, stageIdToBuildsideJoinKeys, OrphanBSCollect.orphan)
+        createQueryStages(fun, currentPhysicalPlan, stageIdToBuildsideJoinKeys,
+          OrphanBSCollect.orphan, firstRun = true)
       var loopCount = 0
       var consecutiveNoDelayedStagesFound = 0
       orphanBatchScans ++= result.orphanBatchScansWithProxyVar
@@ -331,7 +323,6 @@
       while ((!result.allChildStagesMaterialized ||
         (consecutiveNoDelayedStagesFound < 2 && loopCount > 0)) &&
         this.currentPhysicalPlan.children.nonEmpty) {
-        ruleContext.clearConfigs()
         if (Utils.isTesting) {
           assertBroadcastPushPresenceInBHJ(result.newPlan)
         }
@@ -386,13 +377,7 @@
             totalStagesReady
           }
         }
-=======
-      var result = createQueryStages(fun, currentPhysicalPlan, firstRun = true)
-      val events = new LinkedBlockingQueue[StageMaterializationEvent]()
-      val errors = new mutable.ArrayBuffer[Throwable]()
-      var stagesToReplace = Seq.empty[QueryStageExec]
-      while (!result.allChildStagesMaterialized) {
->>>>>>> 5e2d6f77
+
         currentPhysicalPlan = result.newPlan
         val schdlStagesWithDpndntStrm =
           stagesToMaterialize.filter(_.hasStreamSidePushdownDependent).map(_.id).to(mutable.Set)
@@ -445,7 +430,7 @@
         if (errors.nonEmpty) {
           cleanUpAndThrowException(errors.toSeq, None)
         }
-<<<<<<< HEAD
+
         // remove satisfied orphans
         orphanBatchScans = orphanBatchScans.filterNot(BroadcastHashJoinUtil.isBatchScanReady)
 
@@ -459,75 +444,6 @@
           delayedStages --= totalStagesReady.map(_.id)
         }
          */
-        // Try re-optimizing and re-planning. Adopt the new plan if its cost is equal to or less
-        // than that of the current plan; otherwise keep the current physical plan together with
-        // the current logical plan since the physical plan's logical links point to the logical
-        // plan it has originated from.
-        // Meanwhile, we keep a list of the query stages that have been created since last plan
-        // update, which stands for the "semantic gap" between the current logical and physical
-        // plans. And each time before re-planning, we replace the corresponding nodes in the
-        // current logical plan with logical query stages to make it semantically in sync with
-        // the current physical plan. Once a new plan is adopted and both logical and physical
-        // plans are updated, we can clear the query stage list because at this point the two plans
-        // are semantically and physically in sync again.
-
-        if (delayedStages.isEmpty) {
-          consecutiveNoDelayedStagesFound += 1
-        } else {
-          consecutiveNoDelayedStagesFound = 0
-        }
-        val logicalPlan = replaceWithQueryStagesInLogicalPlan(currentLogicalPlan, stagesToReplace)
-        val afterReOptimize = reOptimize(logicalPlan)
-        if (afterReOptimize.isDefined) {
-          val (newPhysicalPlan, newLogicalPlan) = afterReOptimize.get
-          val origCost = costEvaluator.evaluateCost(currentPhysicalPlan)
-          val newCost = costEvaluator.evaluateCost(newPhysicalPlan)
-          if (newCost < origCost ||
-            (newCost == origCost && currentPhysicalPlan != newPhysicalPlan)) {
-            lazy val plans =
-              sideBySide(currentPhysicalPlan.treeString, newPhysicalPlan.treeString).mkString("\n")
-            logOnLevel(log"Plan changed:\n${MDC(QUERY_PLAN, plans)}")
-            cleanUpTempTags(newPhysicalPlan)
-            currentPhysicalPlan = newPhysicalPlan
-            currentLogicalPlan = newLogicalPlan
-            stagesToReplace = Seq.empty[QueryStageExec]
-            // remove all the remaining orphans as there batchscan instances may have been re
-            // created and that too without proxyBCVar.
-            orphanBatchScans = Set.empty[WrapsBroadcastVarPushDownSupporter]
-            // also at this point we would want to recollect the orphans if any
-            // once the BroadcastFilterPushdown rule is added for re optimized plan.
-            collectOrphans = OrphanBSCollect.no_collect
-          }
-        }
-        // Now that some stages have finished, we can try creating new stages.
-        result = createQueryStages(currentPhysicalPlan, stageIdToBuildsideJoinKeys, collectOrphans)
-        collectOrphans = OrphanBSCollect.no_collect
-        loopCount += 1
-      }
-
-      // TODO: ensure at this stage no orphan is left
-      // now that all child statges are materialized, recheck if any newly materialized
-      // broadcast variables need to be pushed to the scans, which might have been missed
-      // when the stage got materialized while we were in the create query stage function
-      // Run the final plan when there's no more unfinished stages.
-      ruleContext = ruleContext.withFinalStage(isFinalStage = true)
-      currentPhysicalPlan = applyPhysicalRulesWithRuleContext(
-        optimizeQueryStage(result.newPlan, isFinalStage = true),
-        postStageCreationRules(supportsColumnar),
-        Some((planChangeLogger, "AQE Post Stage Creation")))
-      ruleContext.clearConfigs()
-      _isFinalPlan = true
-      if (doBroadcastVarPush) {
-        BroadcastHashJoinUtil
-          .getAllBatchScansForSparkPlan(currentPhysicalPlan)
-          .filter(bs => bs.isInstanceOf[SupportsRuntimeV2Filtering] &&
-            BroadcastHashJoinUtil.isBatchScanReady(bs)).foreach(
-          _.scan.asInstanceOf[SupportsRuntimeV2Filtering].postAllBroadcastVarsPushed())
-      }
-
-      executionId.foreach(onUpdatePlan(_, Seq(currentPhysicalPlan)))
-      currentPhysicalPlan
-=======
         if (!currentPhysicalPlan.isInstanceOf[ResultQueryStageExec]) {
           // Try re-optimizing and re-planning. Adopt the new plan if its cost is equal to or less
           // than that of the current plan; otherwise keep the current physical plan together with
@@ -538,8 +454,15 @@
           // plans. And each time before re-planning, we replace the corresponding nodes in the
           // current logical plan with logical query stages to make it semantically in sync with
           // the current physical plan. Once a new plan is adopted and both logical and physical
-          // plans are updated, we can clear the query stage list because at this point the two
-          // plans are semantically and physically in sync again.
+          // plans are updated, we can clear the query stage list because at this point the two plans
+          // are semantically and physically in sync again.
+
+          if (delayedStages.isEmpty) {
+            consecutiveNoDelayedStagesFound += 1
+          } else {
+            consecutiveNoDelayedStagesFound = 0
+          }
+
           val logicalPlan = replaceWithQueryStagesInLogicalPlan(currentLogicalPlan, stagesToReplace)
           val afterReOptimize = reOptimize(logicalPlan)
           if (afterReOptimize.isDefined) {
@@ -548,28 +471,57 @@
             val newCost = costEvaluator.evaluateCost(newPhysicalPlan)
             if (newCost < origCost ||
               (newCost == origCost && currentPhysicalPlan != newPhysicalPlan)) {
-              lazy val plans = sideBySide(
-                currentPhysicalPlan.treeString, newPhysicalPlan.treeString).mkString("\n")
+              lazy val plans =
+                sideBySide(currentPhysicalPlan.treeString, newPhysicalPlan.treeString).mkString("\n")
               logOnLevel(log"Plan changed:\n${MDC(QUERY_PLAN, plans)}")
               cleanUpTempTags(newPhysicalPlan)
               currentPhysicalPlan = newPhysicalPlan
               currentLogicalPlan = newLogicalPlan
               stagesToReplace = Seq.empty[QueryStageExec]
+              // remove all the remaining orphans as there batchscan instances may have been re
+              // created and that too without proxyBCVar.
+              orphanBatchScans = Set.empty[WrapsBroadcastVarPushDownSupporter]
+              // also at this point we would want to recollect the orphans if any
+              // once the BroadcastFilterPushdown rule is added for re optimized plan.
+              collectOrphans = OrphanBSCollect.no_collect
             }
           }
         }
         // Now that some stages have finished, we can try creating new stages.
-        result = createQueryStages(fun, currentPhysicalPlan, firstRun = false)
-      }
->>>>>>> 5e2d6f77
-    }
-    _isFinalPlan = true
-    finalPlanUpdate
-    // Dereference the result so it can be GCed. After this resultStage.isMaterialized will return
-    // false, which is expected. If we want to collect result again, we should invoke
-    // `withFinalPlanUpdate` and pass another result handler and we will create a new result stage.
-    currentPhysicalPlan.asInstanceOf[ResultQueryStageExec].resultOption.getAndUpdate(_ => None)
-      .get.asInstanceOf[T]
+        result = createQueryStages(fun, currentPhysicalPlan, stageIdToBuildsideJoinKeys,
+          collectOrphans, firstRun = false)
+        collectOrphans = OrphanBSCollect.no_collect
+        loopCount += 1
+
+
+        // TODO: ensure at this stage no orphan is left
+        // now that all child statges are materialized, recheck if any newly materialized
+        // broadcast variables need to be pushed to the scans, which might have been missed
+        // when the stage got materialized while we were in the create query stage function
+        // Run the final plan when there's no more unfinished stages.
+
+
+        _isFinalPlan = true
+        if (doBroadcastVarPush) {
+          BroadcastHashJoinUtil
+            .getAllBatchScansForSparkPlan(currentPhysicalPlan)
+            .filter(bs => bs.isInstanceOf[SupportsRuntimeV2Filtering] &&
+              BroadcastHashJoinUtil.isBatchScanReady(bs)).foreach(
+            _.scan.asInstanceOf[SupportsRuntimeV2Filtering].postAllBroadcastVarsPushed())
+        }
+
+        executionId.foreach(onUpdatePlan(_, Seq(currentPhysicalPlan)))
+        currentPhysicalPlan
+
+      }
+      _isFinalPlan = true
+      finalPlanUpdate
+      // Dereference the result so it can be GCed. After this resultStage.isMaterialized will return
+      // false, which is expected. If we want to collect result again, we should invoke
+      // `withFinalPlanUpdate` and pass another result handler and we will create a new result stage.
+      currentPhysicalPlan.asInstanceOf[ResultQueryStageExec].resultOption.getAndUpdate(_ => None)
+        .get.asInstanceOf[T]
+    }
   }
 
   private def filterReusingStagesNowReady(
@@ -889,6 +841,9 @@
   private def createQueryStages(
       resultHandler: SparkPlan => Any,
       plan: SparkPlan,
+      stageIdToBuildsideJoinKeys: mutable.Map[Int, TupleBuildLpProxyVarCanonBuildKeys],
+      orphanBSCollect: OrphanBSCollect,
+      hasStreamSidePushdownDependent: Boolean = false,
       firstRun: Boolean): CreateStageResult = {
     plan match {
       // 1. ResultQueryStageExec is already created, no need to create non-result stages
@@ -903,22 +858,24 @@
           setLogicalLinkForNewQueryStage(newResultStage, optimizedPlan)
           CreateStageResult(newPlan = newResultStage,
             allChildStagesMaterialized = false,
-            newStages = Seq(newResultStage))
+            newStages = Seq(newResultStage), orphanBatchScansWithProxyVar = Seq.empty)
         } else {
           // We will hit this branch after we've created result query stage in the AQE loop, we
           // should do nothing.
           CreateStageResult(newPlan = resultStage,
             allChildStagesMaterialized = resultStage.isMaterialized,
-            newStages = Seq.empty)
+            newStages = Seq.empty, orphanBatchScansWithProxyVar = Seq.empty)
         }
       case _ =>
         // 2. Create non result query stage
-        val result = createNonResultQueryStages(plan)
+        val result = createNonResultQueryStages(plan, stageIdToBuildsideJoinKeys, orphanBSCollect,
+          hasStreamSidePushdownDependent)
         var allNewStages = result.newStages
         var newPlan = result.newPlan
         var allChildStagesMaterialized = result.allChildStagesMaterialized
         // 3. Create result stage
-        if (allNewStages.isEmpty && allChildStagesMaterialized) {
+        if (allNewStages.isEmpty && allChildStagesMaterialized &&
+          result.orphanBatchScansWithProxyVar.isEmpty) {
           val resultStage = newResultQueryStage(resultHandler, newPlan)
           newPlan = resultStage
           allChildStagesMaterialized = false
@@ -927,7 +884,8 @@
         CreateStageResult(
           newPlan = newPlan,
           allChildStagesMaterialized = allChildStagesMaterialized,
-          newStages = allNewStages)
+          newStages = allNewStages,
+          orphanBatchScansWithProxyVar = result.orphanBatchScansWithProxyVar)
     }
   }
 
@@ -941,15 +899,13 @@
    * 2) Whether the child query stages (if any) of the current node have all been materialized.
    * 3) A list of the new query stages that have been created.
    */
-<<<<<<< HEAD
-  private def createQueryStages(
+
+  private def createNonResultQueryStages(
       plan: SparkPlan,
       stageIdToBuildsideJoinKeys: mutable.Map[Int, TupleBuildLpProxyVarCanonBuildKeys],
       orphanBSCollect: OrphanBSCollect,
       hasStreamSidePushdownDependent: Boolean = false): CreateStageResult = plan match {
-=======
-  private def createNonResultQueryStages(plan: SparkPlan): CreateStageResult = plan match {
->>>>>>> 5e2d6f77
+
     case e: Exchange =>
       // First have a quick check in the `stageCache` without having to traverse down the node.
       context.stageCache.get(e.canonicalized) match {
@@ -963,17 +919,15 @@
             orphanBatchScansWithProxyVar = Seq.empty)
 
         case _ =>
-<<<<<<< HEAD
-          val result = createQueryStages(
+
+          val result = createNonResultQueryStages(
             e.child,
             stageIdToBuildsideJoinKeys,
             orphanBSCollect match {
               case OrphanBSCollect.no_collect => orphanBSCollect
               case _ => OrphanBSCollect.under_exchange_node
             })
-=======
-          val result = createNonResultQueryStages(e.child)
->>>>>>> 5e2d6f77
+
           val newPlan = e.withNewChildren(Seq(result.newPlan)).asInstanceOf[Exchange]
           // Create a query stage only when all the child query stages are ready.
           if (result.allChildStagesMaterialized) {
@@ -1020,13 +974,13 @@
             bhj.canonicalized.asInstanceOf[BroadcastHashJoinExec].leftKeys,
             bhj.rightKeys)
       }
-      val buildSideStageResult = createQueryStages(
+      val buildSideStageResult = createNonResultQueryStages(
         buildPlan,
         stageIdToBuildsideJoinKeys,
         orphanBSCollect,
         hasStreamSidePushdownDependent = true)
 
-      val streamsideStageResult = createQueryStages(
+      val streamsideStageResult = createNonResultQueryStages(
         streamPlan,
         stageIdToBuildsideJoinKeys,
         orphanBSCollect match {
@@ -1134,13 +1088,9 @@
           newStages = Seq.empty,
           orphanBatchScansWithProxyVar = Seq.empty)
       } else {
-<<<<<<< HEAD
         val results = plan.children.map(sp =>
-          createQueryStages(sp, stageIdToBuildsideJoinKeys, orphanBSCollect))
+          createNonResultQueryStages(sp, stageIdToBuildsideJoinKeys, orphanBSCollect))
         val newPlan = plan.withNewChildren(results.map(_.newPlan))
-=======
-        val results = plan.children.map(createNonResultQueryStages)
->>>>>>> 5e2d6f77
         CreateStageResult(
           newPlan = newPlan,
           allChildStagesMaterialized = results.forall(_.allChildStagesMaterialized),
@@ -1149,7 +1099,6 @@
       }
   }
 
-<<<<<<< HEAD
   def getLeftAndRightPlan(
       streamStageResult: CreateStageResult,
       buildStageResult: CreateStageResult,
@@ -1159,9 +1108,6 @@
         case BuildLeft => (buildStageResult.newPlan, streamStageResult.newPlan)
     }
 
-  private def newQueryStage(plan: SparkPlan, hasStreamSidePushdownDependent: Boolean = false):
-  QueryStageExec = {
-=======
   private def newResultQueryStage(
       resultHandler: SparkPlan => Any,
       plan: SparkPlan): ResultQueryStageExec = {
@@ -1176,8 +1122,9 @@
     resultStage
   }
 
-  private def newQueryStage(plan: SparkPlan): QueryStageExec = {
->>>>>>> 5e2d6f77
+  private def newQueryStage(
+      plan: SparkPlan,
+      hasStreamSidePushdownDependent: Boolean = false): QueryStageExec = {
     val queryStage = plan match {
       case e: Exchange =>
         val optimized = e.withNewChildren(Seq(optimizeQueryStage(e.child, isFinalStage = false)))
