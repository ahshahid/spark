/*
 * Licensed to the Apache Software Foundation (ASF) under one or more
 * contributor license agreements.  See the NOTICE file distributed with
 * this work for additional information regarding copyright ownership.
 * The ASF licenses this file to You under the Apache License, Version 2.0
 * (the "License"); you may not use this file except in compliance with
 * the License.  You may obtain a copy of the License at
 *
 *    http://www.apache.org/licenses/LICENSE-2.0
 *
 * Unless required by applicable law or agreed to in writing, software
 * distributed under the License is distributed on an "AS IS" BASIS,
 * WITHOUT WARRANTIES OR CONDITIONS OF ANY KIND, either express or implied.
 * See the License for the specific language governing permissions and
 * limitations under the License.
 */
package org.apache.spark.sql.connect.planner

import java.io.EOFException
import java.util.UUID
import java.util.concurrent.ConcurrentHashMap
import java.util.concurrent.ConcurrentMap

import scala.jdk.CollectionConverters._
import scala.util.control.NonFatal

import org.apache.spark.SparkException
import org.apache.spark.api.python.{PythonException, PythonWorkerUtils, SimplePythonFunction, SpecialLengths, StreamingPythonRunner}
import org.apache.spark.internal.{Logging, MDC}
import org.apache.spark.internal.LogKeys.{DATAFRAME_ID, PYTHON_EXEC, QUERY_ID, RUN_ID_STRING, SESSION_ID, USER_ID}
import org.apache.spark.sql.{DataFrame, Dataset}
import org.apache.spark.sql.catalyst.encoders.{AgnosticEncoder, AgnosticEncoders}
import org.apache.spark.sql.connect.common.ForeachWriterPacket
import org.apache.spark.sql.connect.config.Connect
import org.apache.spark.sql.connect.service.SessionHolder
import org.apache.spark.sql.connect.service.SparkConnectService
import org.apache.spark.sql.streaming.StreamingQuery
import org.apache.spark.sql.streaming.StreamingQueryListener
import org.apache.spark.util.Utils

/**
 * A helper class for handling ForeachBatch related functionality in Spark Connect servers
 */
object StreamingForeachBatchHelper extends Logging {

  type ForeachBatchFnType = (DataFrame, Long) => Unit

  // Visible for testing.
  /** An AutoClosable to clean up resources on query termination. Stops Python worker. */
  private[connect] case class RunnerCleaner(runner: StreamingPythonRunner) extends AutoCloseable {
    override def close(): Unit = {
      try runner.stop()
      catch {
        case NonFatal(ex) => // Exception is not propagated.
          logWarning("Error while stopping streaming Python worker", ex)
      }
    }
  }

  private case class FnArgsWithId(dfId: String, df: DataFrame, batchId: Long)

  /**
   * Return a new ForeachBatch function that wraps `fn`. It sets up DataFrame cache so that the
   * user function can access it. The cache is cleared once ForeachBatch returns.
   */
  private def dataFrameCachingWrapper(
      fn: FnArgsWithId => Unit,
      sessionHolder: SessionHolder): ForeachBatchFnType = { (df: DataFrame, batchId: Long) =>
    {
      val dfId = UUID.randomUUID().toString
      // TODO: Add query id to the log.
      logInfo(
        log"[session: ${MDC(SESSION_ID, sessionHolder.sessionId)}] " +
          log"Caching DataFrame with id ${MDC(DATAFRAME_ID, dfId)}")

      // TODO(SPARK-44462): Sanity check there is no other active DataFrame for this query.
      //  The query id needs to be saved in the cache for this check.

      sessionHolder.cacheDataFrameById(dfId, df)
      try {
        fn(FnArgsWithId(dfId, df, batchId))
      } finally {
        logInfo(
          log"[session: ${MDC(SESSION_ID, sessionHolder.sessionId)}] " +
            log"Removing DataFrame with id ${MDC(DATAFRAME_ID, dfId)} from the cache")
        sessionHolder.removeCachedDataFrame(dfId)
      }
    }
  }

  /**
   * Handles setting up Scala remote session and other Spark Connect environment and then runs the
   * provided foreachBatch function `fn`.
   *
   * HACK ALERT: This version does not actually set up Spark Connect session. Directly passes the
   * DataFrame, so the user code actually runs with legacy DataFrame and session..
   */
  def scalaForeachBatchWrapper(
      payloadBytes: Array[Byte],
      sessionHolder: SessionHolder): ForeachBatchFnType = {
    val foreachBatchPkt =
      Utils.deserialize[ForeachWriterPacket](payloadBytes, Utils.getContextOrSparkClassLoader)
    val fn = foreachBatchPkt.foreachWriter.asInstanceOf[(Dataset[Any], Long) => Unit]
    val encoder = foreachBatchPkt.datasetEncoder.asInstanceOf[AgnosticEncoder[Any]]
    // TODO(SPARK-44462): Set up Spark Connect session.
    // Do we actually need this for the first version?
    dataFrameCachingWrapper(
      (args: FnArgsWithId) => {
        // dfId is not used, see hack comment above.
        try {
          val ds = if (AgnosticEncoders.UnboundRowEncoder == encoder) {
            // When the dataset is a DataFrame (Dataset[Row).
            args.df.asInstanceOf[Dataset[Any]]
          } else {
            // Recover the Dataset from the DataFrame using the encoder.
<<<<<<< HEAD
            Dataset.apply(args.df.sparkSession, args.df.logicalPlan)(
              encoder,
              args.df.queryExecution.getRelations)
=======
            args.df.as(encoder)
>>>>>>> ff7b4a42
          }
          fn(ds, args.batchId)
        } catch {
          case t: Throwable =>
            logError(s"Calling foreachBatch fn failed", t)
            throw t
        }
      },
      sessionHolder)
  }

  /**
   * Starts up Python worker and initializes it with Python function. Returns a foreachBatch
   * function that sets up the session and Dataframe cache and and interacts with the Python
   * worker to execute user's function. In addition, it returns an AutoClosable. The caller must
   * ensure it is closed so that worker process and related resources are released.
   */
  def pythonForeachBatchWrapper(
      pythonFn: SimplePythonFunction,
      sessionHolder: SessionHolder): (ForeachBatchFnType, AutoCloseable) = {

    val port = SparkConnectService.localPort
    var connectUrl = s"sc://localhost:$port/;user_id=${sessionHolder.userId}"
    Connect.getAuthenticateToken.foreach { token =>
      connectUrl = s"$connectUrl;token=$token"
    }
    val runner = StreamingPythonRunner(
      pythonFn,
      connectUrl,
      sessionHolder.sessionId,
      "pyspark.sql.connect.streaming.worker.foreach_batch_worker")

    logInfo(
      log"[session: ${MDC(SESSION_ID, sessionHolder.sessionId)}] " +
        log"[userId: ${MDC(USER_ID, sessionHolder.userId)}] Initializing Python runner, " +
        log"pythonExec: ${MDC(PYTHON_EXEC, pythonFn.pythonExec)})")

    val (dataOut, dataIn) = runner.init()

    val foreachBatchRunnerFn: FnArgsWithId => Unit = (args: FnArgsWithId) => {

      // TODO(SPARK-44462): A new session id pointing to args.df.sparkSession needs to be created.
      //     This is because MicroBatch execution clones the session during start.
      //     The session attached to the foreachBatch dataframe is different from the one the one
      //     the query was started with. `sessionHolder` here contains the latter.
      //     Another issue with not creating new session id: foreachBatch worker keeps
      //     the session alive. The session mapping at Connect server does not expire and query
      //     keeps running even if the original client disappears. This keeps the query running.

      PythonWorkerUtils.writeUTF(args.dfId, dataOut)
      dataOut.writeLong(args.batchId)
      dataOut.flush()

      try {
        dataIn.readInt() match {
          case 0 =>
            logInfo(
              log"[session: ${MDC(SESSION_ID, sessionHolder.sessionId)}] " +
                log"[userId: ${MDC(USER_ID, sessionHolder.userId)}] " +
                log"Python foreach batch for dfId ${MDC(DATAFRAME_ID, args.dfId)} " +
                log"completed (ret: 0)")
          case SpecialLengths.PYTHON_EXCEPTION_THROWN =>
            val msg = PythonWorkerUtils.readUTF(dataIn)
            throw new PythonException(
              s"[session: ${sessionHolder.sessionId}] [userId: ${sessionHolder.userId}] " +
                s"Found error inside foreachBatch Python process: $msg",
              null)
          case otherValue =>
            throw new IllegalStateException(
              s"[session: ${sessionHolder.sessionId}] [userId: ${sessionHolder.userId}] " +
                s"Unexpected return value $otherValue from the " +
                s"Python worker.")
        }
      } catch {
        // TODO: Better handling (e.g. retries) on exceptions like EOFException to avoid
        // transient errors, same for StreamingQueryListenerHelper.
        case eof: EOFException =>
          throw new SparkException(
            s"[session: ${sessionHolder.sessionId}] [userId: ${sessionHolder.userId}] " +
              "Python worker exited unexpectedly (crashed)",
            eof)
      }
    }

    (dataFrameCachingWrapper(foreachBatchRunnerFn, sessionHolder), RunnerCleaner(runner))
  }

  /**
   * This manages cache from queries to cleaner for runners used for streaming queries. This is
   * used in [[SessionHolder]].
   */
  class CleanerCache(sessionHolder: SessionHolder) {

    private case class CacheKey(queryId: String, runId: String)

    // Mapping from streaming (queryId, runId) to runner cleaner. Used for Python foreachBatch.
    private val cleanerCache: ConcurrentMap[CacheKey, AutoCloseable] = new ConcurrentHashMap()

    private lazy val streamingListener = { // Initialized on first registered query
      val listener = new StreamingRunnerCleanerListener
      sessionHolder.session.streams.addListener(listener)
      logInfo(
        log"[session: ${MDC(SESSION_ID, sessionHolder.sessionId)}] " +
          log"[userId: ${MDC(USER_ID, sessionHolder.userId)}] " +
          log"Registered runner clean up listener.")
      listener
    }

    private[connect] def registerCleanerForQuery(
        query: StreamingQuery,
        cleaner: AutoCloseable): Unit = {

      streamingListener // Access to initialize
      val key = CacheKey(query.id.toString, query.runId.toString)

      Option(cleanerCache.putIfAbsent(key, cleaner)) match {
        case Some(_) =>
          throw new IllegalStateException(s"Unexpected: a cleaner for query $key is already set")
        case None => // Inserted. Normal.
      }
    }

    /** Cleans up all the registered runners. */
    private[connect] def cleanUpAll(): Unit = {
      // Clean up all remaining registered runners.
      cleanerCache.keySet().asScala.foreach(cleanupStreamingRunner(_))
    }

    private def cleanupStreamingRunner(key: CacheKey): Unit = {
      Option(cleanerCache.remove(key)).foreach { cleaner =>
        logInfo(
          log"Cleaning up runner for queryId ${MDC(QUERY_ID, key.queryId)} " +
            log"runId ${MDC(RUN_ID_STRING, key.runId)}.")
        cleaner.close()
      }
    }

    /**
     * An internal streaming query listener that cleans up Python runner (if there is any) when a
     * query is terminated.
     */
    private class StreamingRunnerCleanerListener extends StreamingQueryListener {
      override def onQueryStarted(event: StreamingQueryListener.QueryStartedEvent): Unit = {}

      override def onQueryProgress(event: StreamingQueryListener.QueryProgressEvent): Unit = {}

      override def onQueryTerminated(event: StreamingQueryListener.QueryTerminatedEvent): Unit = {
        val key = CacheKey(event.id.toString, event.runId.toString)
        cleanupStreamingRunner(key)
      }
    }

    private[connect] def listEntriesForTesting(): Map[(String, String), AutoCloseable] = {
      cleanerCache
        .entrySet()
        .asScala
        .map { e =>
          (e.getKey.queryId, e.getKey.runId) -> e.getValue
        }
        .toMap
    }

    private[connect] def listenerForTesting: StreamingQueryListener = streamingListener
  }
}<|MERGE_RESOLUTION|>--- conflicted
+++ resolved
@@ -113,13 +113,7 @@
             args.df.asInstanceOf[Dataset[Any]]
           } else {
             // Recover the Dataset from the DataFrame using the encoder.
-<<<<<<< HEAD
-            Dataset.apply(args.df.sparkSession, args.df.logicalPlan)(
-              encoder,
-              args.df.queryExecution.getRelations)
-=======
             args.df.as(encoder)
->>>>>>> ff7b4a42
           }
           fn(ds, args.batchId)
         } catch {
