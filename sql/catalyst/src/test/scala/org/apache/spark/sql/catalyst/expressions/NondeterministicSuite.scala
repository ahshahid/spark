--- conflicted
+++ resolved
@@ -40,9 +40,6 @@
     assertIndeterminancyComponent(MonotonicallyIncreasingID())
     val alias = Alias(Multiply(MonotonicallyIncreasingID(), Literal(100L)), "al1")()
     assertIndeterminancyComponent(alias)
-<<<<<<< HEAD
-    assertIndeterminancyComponent(alias.toAttribute)
-=======
     // For the attribute created from an Alias with deterministic flag false, the attribute would
     // carry forward that information from Alias, via the hasIndeterminism flag value being true.
     assertIndeterminancyComponent(alias.toAttribute)
@@ -50,7 +47,6 @@
     // that inDeterministic nature of evaluated quantity which Attribute represents)
     assert(prepareEvaluation(alias.toAttribute).deterministic)
 
->>>>>>> f7a6721d
     assertIndeterminancyComponent(Multiply(alias.toAttribute, Literal(1000L)))
     assertIndeterminancyComponent(
       HashPartitioning(Seq(Multiply(MonotonicallyIncreasingID(), Literal(100L))), 5))
@@ -75,9 +71,6 @@
       RangePartitioning(Seq(SortOrder.apply(alias.toAttribute, Descending)), 5))
     assertNoIndeterminancyComponent(KeyGroupedPartitioning(Seq(alias.toAttribute), 5))
   }
-<<<<<<< HEAD
-=======
 
 
->>>>>>> f7a6721d
 }