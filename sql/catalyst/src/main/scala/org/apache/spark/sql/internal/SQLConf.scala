--- conflicted
+++ resolved
@@ -241,7 +241,6 @@
     }
   }
 
-<<<<<<< HEAD
   val EXCLUDE_POST_ANALYSIS_RULES =
     buildConf("spark.sql.analyzer.excludePostAnalysisRules")
     .internal()
@@ -249,7 +248,7 @@
     .version("3.5.0")
     .stringConf
     .createOptional
-=======
+
   val ONLY_NECESSARY_AND_UNIQUE_METADATA_COLUMNS =
     buildConf("spark.sql.analyzer.uniqueNecessaryMetadataColumns")
     .internal()
@@ -258,7 +257,6 @@
       "columns and only if those columns are not already present in the project list.")
     .booleanConf
     .createWithDefault(true)
->>>>>>> 633419a8
 
   val ANALYZER_MAX_ITERATIONS = buildConf("spark.sql.analyzer.maxIterations")
     .internal()
