--- conflicted
+++ resolved
@@ -339,13 +339,8 @@
     }
 
     getBuildSide(
-<<<<<<< HEAD
-      canBuildBroadcastLeft(join.joinType), buildLeft, numAggsAndFiltersLeft,
-      canBuildBroadcastRight(join.joinType), buildRight, numAggsAndFiltersRight,
-=======
-      buildLeft && canBuildBroadcastLeft(join.joinType),
-      buildRight && canBuildBroadcastRight(join.joinType),
->>>>>>> 8def486a
+      buildLeft && canBuildBroadcastLeft(join.joinType), numAggsAndFiltersLeft,
+      buildRight && canBuildBroadcastRight(join.joinType), numAggsAndFiltersRight,
       join.left,
       join.right,
       broadcastedCanonicalizedSubplans
@@ -373,13 +368,8 @@
         forceApplyShuffledHashJoin(conf)
     }
     getBuildSide(
-<<<<<<< HEAD
-      canBuildShuffledHashJoinLeft(join.joinType), buildLeft, (0, 0),
-      canBuildShuffledHashJoinRight(join.joinType), buildRight, (0, 0),
-=======
-      buildLeft && canBuildShuffledHashJoinLeft(join.joinType),
-      buildRight && canBuildShuffledHashJoinRight(join.joinType),
->>>>>>> 8def486a
+      buildLeft && canBuildShuffledHashJoinLeft(join.joinType), (0, 0),
+      buildRight && canBuildShuffledHashJoinRight(join.joinType), (0, 0),
       join.left,
       join.right,
       mutable.Set.empty
@@ -580,32 +570,20 @@
 
   private def getBuildSide(
       canBuildLeft: Boolean,
-      buildLeftFlag: Boolean,
       numAggsAndFiltersLeft: (Int, Int),
       canBuildRight: Boolean,
-      buildRightFlag: Boolean,
       numAggsAndFiltersRight: (Int, Int),
       left: LogicalPlan,
       right: LogicalPlan,
       broadcastedCanonicalizedSubplans: mutable.Set[LogicalPlan]): Option[BuildSide] = {
-    if (!(canBuildRight || canBuildLeft)) {
-      None
-    } else if (canBuildLeft && canBuildRight) {
+    if (canBuildLeft && canBuildRight) {
       // returns the smaller side base on its estimated physical size, if we want to build the
       // both sides.
-      if (buildLeftFlag && buildRightFlag) {
-        Some(getSmallerSide(left, right, broadcastedCanonicalizedSubplans, numAggsAndFiltersLeft,
-          numAggsAndFiltersRight))
-      } else if (buildLeftFlag) {
-        Some(BuildLeft)
-      } else if (buildRightFlag) {
-        Some(BuildRight)
-      } else {
-        None
-      }
-    } else if (canBuildLeft && buildLeftFlag) {
+      Some(getSmallerSide(left, right, broadcastedCanonicalizedSubplans, numAggsAndFiltersLeft,
+        numAggsAndFiltersRight))
+    } else if (canBuildLeft) {
       Some(BuildLeft)
-    } else if (canBuildRight && buildRightFlag) {
+    } else if (canBuildRight) {
       Some(BuildRight)
     } else {
       None
