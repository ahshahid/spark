/*
 * Licensed to the Apache Software Foundation (ASF) under one or more
 * contributor license agreements.  See the NOTICE file distributed with
 * this work for additional information regarding copyright ownership.
 * The ASF licenses this file to You under the Apache License, Version 2.0
 * (the "License"); you may not use this file except in compliance with
 * the License.  You may obtain a copy of the License at
 *
 *    http://www.apache.org/licenses/LICENSE-2.0
 *
 * Unless required by applicable law or agreed to in writing, software
 * distributed under the License is distributed on an "AS IS" BASIS,
 * WITHOUT WARRANTIES OR CONDITIONS OF ANY KIND, either express or implied.
 * See the License for the specific language governing permissions and
 * limitations under the License.
 */

package org.apache.spark.sql.catalyst.analysis

import java.util
import java.util.Locale

import scala.collection.mutable
import scala.collection.mutable.ArrayBuffer
import scala.jdk.CollectionConverters._
import scala.util.{Failure, Random, Success, Try}

import org.apache.spark.{SparkException, SparkThrowable, SparkUnsupportedOperationException}
import org.apache.spark.sql.AnalysisException
import org.apache.spark.sql.catalyst._
import org.apache.spark.sql.catalyst.analysis.resolver.{
  AnalyzerBridgeState,
  HybridAnalyzer,
  Resolver => OperatorResolver,
  ResolverExtension,
  ResolverGuard
}
import org.apache.spark.sql.catalyst.catalog._
import org.apache.spark.sql.catalyst.encoders.OuterScopes
import org.apache.spark.sql.catalyst.expressions._
import org.apache.spark.sql.catalyst.expressions.SubExprUtils._
import org.apache.spark.sql.catalyst.expressions.aggregate._
import org.apache.spark.sql.catalyst.expressions.objects._
import org.apache.spark.sql.catalyst.optimizer.OptimizeUpdateFields
import org.apache.spark.sql.catalyst.plans._
import org.apache.spark.sql.catalyst.plans.logical._
import org.apache.spark.sql.catalyst.rules._
import org.apache.spark.sql.catalyst.trees.AlwaysProcess
import org.apache.spark.sql.catalyst.trees.CurrentOrigin.withOrigin
import org.apache.spark.sql.catalyst.trees.TreePattern._
import org.apache.spark.sql.catalyst.types.DataTypeUtils
import org.apache.spark.sql.catalyst.util.{toPrettySQL, CharVarcharUtils}
import org.apache.spark.sql.catalyst.util.ResolveDefaultColumns._
import org.apache.spark.sql.connector.catalog.{View => _, _}
import org.apache.spark.sql.connector.catalog.CatalogV2Implicits._
import org.apache.spark.sql.connector.catalog.TableChange.{After, ColumnPosition}
import org.apache.spark.sql.connector.catalog.functions.UnboundFunction
import org.apache.spark.sql.connector.catalog.procedures.{BoundProcedure, ProcedureParameter, UnboundProcedure}
import org.apache.spark.sql.connector.expressions.{FieldReference, IdentityTransform}
import org.apache.spark.sql.errors.QueryCompilationErrors
import org.apache.spark.sql.execution.datasources.v2.DataSourceV2Relation
import org.apache.spark.sql.internal.SQLConf
import org.apache.spark.sql.internal.SQLConf.{PartitionOverwriteMode, StoreAssignmentPolicy}
import org.apache.spark.sql.internal.connector.V1Function
import org.apache.spark.sql.types._
import org.apache.spark.sql.util.CaseInsensitiveStringMap
import org.apache.spark.util.ArrayImplicits._

/**
 * A trivial [[Analyzer]] with a dummy [[SessionCatalog]] and
 * [[EmptyTableFunctionRegistry]]. Used for testing when all relations are already filled
 * in and the analyzer needs only to resolve attribute references.
 *
 * Built-in function registry is set for Spark Connect project to test unresolved
 * functions.
 */
object SimpleAnalyzer extends Analyzer(
  new CatalogManager(
    FakeV2SessionCatalog,
    new SessionCatalog(
      new InMemoryCatalog,
      FunctionRegistry.builtin,
      TableFunctionRegistry.builtin) {
      override def createDatabase(dbDefinition: CatalogDatabase, ignoreIfExists: Boolean): Unit = {}
    })) {
  override def resolver: Resolver = caseSensitiveResolution
}

object FakeV2SessionCatalog extends TableCatalog with FunctionCatalog with SupportsNamespaces {
  private def fail() = throw SparkUnsupportedOperationException()
  override def listTables(namespace: Array[String]): Array[Identifier] = fail()
  override def loadTable(ident: Identifier): Table = {
    throw new NoSuchTableException(ident.asMultipartIdentifier)
  }
  override def alterTable(ident: Identifier, changes: TableChange*): Table = fail()
  override def dropTable(ident: Identifier): Boolean = fail()
  override def renameTable(oldIdent: Identifier, newIdent: Identifier): Unit = fail()
  override def initialize(name: String, options: CaseInsensitiveStringMap): Unit = {}
  override def name(): String = CatalogManager.SESSION_CATALOG_NAME
  override def listFunctions(namespace: Array[String]): Array[Identifier] = fail()
  override def loadFunction(ident: Identifier): UnboundFunction = fail()
  override def listNamespaces(): Array[Array[String]] = fail()
  override def listNamespaces(namespace: Array[String]): Array[Array[String]] = fail()
  override def loadNamespaceMetadata(namespace: Array[String]): util.Map[String, String] = {
    if (namespace.length == 1) {
      mutable.HashMap[String, String]().asJava
    } else {
      throw new NoSuchNamespaceException(namespace)
    }
  }
  override def createNamespace(
    namespace: Array[String], metadata: util.Map[String, String]): Unit = fail()
  override def alterNamespace(namespace: Array[String], changes: NamespaceChange*): Unit = fail()
  override def dropNamespace(namespace: Array[String], cascade: Boolean): Boolean = fail()
}

/**
 * Provides a way to keep state during the analysis, mostly for resolving views and subqueries.
 * This enables us to decouple the concerns of analysis environment from the catalog and resolve
 * star expressions in subqueries that reference the outer query plans.
 * The state that is kept here is per-query.
 *
 * Note this is thread local.
 *
 * @param catalogAndNamespace The catalog and namespace used in the view resolution. This overrides
 *                            the current catalog and namespace when resolving relations inside
 *                            views.
 * @param nestedViewDepth The nested depth in the view resolution, this enables us to limit the
 *                        depth of nested views.
 * @param maxNestedViewDepth The maximum allowed depth of nested view resolution.
 * @param relationCache A mapping from qualified table names and time travel spec to resolved
 *                      relations. This can ensure that the table is resolved only once if a table
 *                      is used multiple times in a query.
 * @param referredTempViewNames All the temp view names referred by the current view we are
 *                              resolving. It's used to make sure the relation resolution is
 *                              consistent between view creation and view resolution. For example,
 *                              if `t` was a permanent table when the current view was created, it
 *                              should still be a permanent table when resolving the current view,
 *                              even if a temp view `t` has been created.
 * @param isExecuteImmediate Whether the current plan is created by EXECUTE IMMEDIATE. Used when
 *                           resolving variables, as SQL Scripting local variables should not be
 *                           visible from EXECUTE IMMEDIATE.
 * @param outerPlan The query plan from the outer query that can be used to resolve star
 *                  expressions in a subquery.
 */
case class AnalysisContext(
    catalogAndNamespace: Seq[String] = Nil,
    nestedViewDepth: Int = 0,
    maxNestedViewDepth: Int = -1,
    relationCache: mutable.Map[(Seq[String], Option[TimeTravelSpec]), LogicalPlan] =
      mutable.Map.empty,
    referredTempViewNames: Seq[Seq[String]] = Seq.empty,
    // 1. If we are resolving a view, this field will be restored from the view metadata,
    //    by calling `AnalysisContext.withAnalysisContext(viewDesc)`.
    // 2. If we are not resolving a view, this field will be updated everytime the analyzer
    //    lookup a temporary function. And export to the view metadata.
    referredTempFunctionNames: mutable.Set[String] = mutable.Set.empty,
    referredTempVariableNames: Seq[Seq[String]] = Seq.empty,
    outerPlan: Option[LogicalPlan] = None,
    isExecuteImmediate: Boolean = false,
    collation: Option[String] = None,

    /**
     * This is a bridge state between this fixed-point [[Analyzer]] and a single-pass [[Resolver]].
     * It's managed ([[setSinglePassResolverBridgeState]] method) by the [[HybridAnalyzer]] - the
     * goal is to preserve it correctly between the fixed-point and single-pass runs.
     * [[AnalysisContext.reset]] simply propagates it to prevent it from being reset in
     * [[Analyzer.execute]]. Normally it's always [[None]], unless
     * [[ANALYZER_DUAL_RUN_LEGACY_AND_SINGLE_PASS_RESOLVER]] is set to [[true]].
     *
     * See [[AnalyzerBridgeState]] and [[HybridAnalyzer]] for more info.
     */
    private var singlePassResolverBridgeState: Option[AnalyzerBridgeState] = None,
    skipDedupRelations: Boolean = false) {

    def setSinglePassResolverBridgeState(bridgeState: Option[AnalyzerBridgeState]): Unit =
      singlePassResolverBridgeState = bridgeState

    def getSinglePassResolverBridgeState: Option[AnalyzerBridgeState] =
      singlePassResolverBridgeState
}


object AnalysisContext {
  private val value = new ThreadLocal[AnalysisContext]() {
    override def initialValue: AnalysisContext = AnalysisContext()
  }

  def get: AnalysisContext = value.get()

  def reset(): Unit = {
    // We need to preserve the single-pass resolver bridge state here, since it's managed by the
    // [[HybridAnalyzer]] (set or reset to `None`) to avoid it being reset in [[execute]].
    // It acts as a bridge between the single-pass and fixed-point analyzers in the absence of any
    // other explicit state.
    val prevSinglePassResolverBridgeState = value.get.getSinglePassResolverBridgeState
    value.remove()
    value.get.setSinglePassResolverBridgeState(prevSinglePassResolverBridgeState)
  }

  private def set(context: AnalysisContext): Unit = value.set(context)

  def withAnalysisContext[A](viewDesc: CatalogTable)(f: => A): A = {
    val originContext = value.get()
    val maxNestedViewDepth = if (originContext.maxNestedViewDepth == -1) {
      // Here we start to resolve views, get `maxNestedViewDepth` from configs.
      SQLConf.get.maxNestedViewDepth
    } else {
      originContext.maxNestedViewDepth
    }
    val context = AnalysisContext(
      viewDesc.viewCatalogAndNamespace,
      originContext.nestedViewDepth + 1,
      maxNestedViewDepth,
      originContext.relationCache,
      viewDesc.viewReferredTempViewNames,
      mutable.Set(viewDesc.viewReferredTempFunctionNames: _*),
      viewDesc.viewReferredTempVariableNames,
<<<<<<< HEAD
      skipDedupRelations = originContext.skipDedupRelations,
      isExecuteImmediate = originContext.isExecuteImmediate)
=======
      isExecuteImmediate = originContext.isExecuteImmediate,
      collation = viewDesc.collation)
>>>>>>> 633419a8
    set(context)
    try f finally { set(originContext) }
  }

  def withExecuteImmediateContext[A](f: => A): A = {
    val originContext = value.get()
    val context = originContext.copy(isExecuteImmediate = true)
    set(context)
    try f finally { set(originContext) }
  }

  def withNewAnalysisContext[A](f: => A): A = {
    val originContext = value.get()
    reset()
    try f finally { set(originContext) }
  }

  def withOuterPlan[A](outerPlan: LogicalPlan)(f: => A): A = {
    val originContext = value.get()
    val context = originContext.copy(outerPlan = Some(outerPlan))
    set(context)
    try f finally { set(originContext) }
  }

  def setDedupRelatiionSkipFlag(flag: Boolean): Unit = {
    val currContext = value.get()
    set(currContext.copy(skipDedupRelations = flag))
  }
}

/**
 * Provides a logical query plan analyzer, which translates [[UnresolvedAttribute]]s and
 * [[UnresolvedRelation]]s into fully typed objects using information in a [[SessionCatalog]].
 */
class Analyzer(override val catalogManager: CatalogManager) extends RuleExecutor[LogicalPlan]
  with CheckAnalysis with AliasHelper with SQLConfHelper with ColumnResolutionHelper {

  private val v1SessionCatalog: SessionCatalog = catalogManager.v1SessionCatalog
  private val relationResolution = new RelationResolution(catalogManager)
  private val functionResolution = new FunctionResolution(catalogManager, relationResolution)

  override protected def validatePlanChanges(
      previousPlan: LogicalPlan,
      currentPlan: LogicalPlan): Option[String] = {
    LogicalPlanIntegrity.validateExprIdUniqueness(currentPlan)
  }

  override def isView(nameParts: Seq[String]): Boolean = v1SessionCatalog.isView(nameParts)

  // Only for tests.
  def this(catalog: SessionCatalog) = {
    this(new CatalogManager(FakeV2SessionCatalog, catalog))
  }

  def executeAndCheck(plan: LogicalPlan, tracker: QueryPlanningTracker): LogicalPlan = {
    if (plan.analyzed) return plan
    AnalysisHelper.markInAnalyzer {
      new HybridAnalyzer(
        this,
        new ResolverGuard(catalogManager),
        new OperatorResolver(
          catalogManager,
          singlePassResolverExtensions,
          singlePassMetadataResolverExtensions
        )
      ).apply(plan, tracker)
    }
  }

  override def execute(plan: LogicalPlan): LogicalPlan = {
    AnalysisContext.withNewAnalysisContext {
      executeSameContext(plan)
    }
  }

  private def executeSameContext(plan: LogicalPlan): LogicalPlan = super.execute(plan)

  def resolver: Resolver = conf.resolver

  /**
   * If the plan cannot be resolved within maxIterations, analyzer will throw exception to inform
   * user to increase the value of SQLConf.ANALYZER_MAX_ITERATIONS.
   */
  protected def fixedPoint =
    FixedPoint(
      conf.analyzerMaxIterations,
      errorOnExceed = true,
      maxIterationsSetting = SQLConf.ANALYZER_MAX_ITERATIONS.key)

  /**
   * Extensions for the single-pass analyzer.
   *
   * See [[ResolverExtension]] for more info.
   */
  val singlePassResolverExtensions: Seq[ResolverExtension] = Nil

  /**
   * Extensions used for early resolution of the single-pass analyzer.
   *
   * See [[ResolverExtension]] for more info.
   */
  val singlePassMetadataResolverExtensions: Seq[ResolverExtension] = Nil

  /**
   * Override to provide additional rules for the "Resolution" batch.
   */
  val extendedResolutionRules: Seq[Rule[LogicalPlan]] = Nil

  /**
   * Override to provide additional rules for the "Hints" resolution batch.
   */
  val hintResolutionRules: Seq[Rule[LogicalPlan]] = Nil

  /**
   * Override to provide rules to do post-hoc resolution. Note that these rules will be executed
   * in an individual batch. This batch is to run right after the normal resolution batch and
   * execute its rules in one pass.
   */
  val postHocResolutionRules: Seq[Rule[LogicalPlan]] = Nil

  private def typeCoercionRules(): List[Rule[LogicalPlan]] = if (conf.ansiEnabled) {
    AnsiTypeCoercion.typeCoercionRules
  } else {
    TypeCoercion.typeCoercionRules
  }

  private def earlyBatches: Seq[Batch] = Seq(
    Batch("Substitution", fixedPoint,
      // This rule optimizes `UpdateFields` expression chains so looks more like optimization rule.
      // However, when manipulating deeply nested schema, `UpdateFields` expression tree could be
      // very complex and make analysis impossible. Thus we need to optimize `UpdateFields` early
      // at the beginning of analysis.
      OptimizeUpdateFields,
      CTESubstitution,
      WindowsSubstitution,
      EliminateUnions,
      EliminateLazyExpression),
    Batch("Disable Hints", Once,
      new ResolveHints.DisableHints),
    Batch("Hints", fixedPoint,
      Seq(ResolveHints.ResolveJoinStrategyHints,
        ResolveHints.ResolveCoalesceHints) ++
        hintResolutionRules: _*),
    Batch("Simple Sanity Check", Once,
      LookupFunctions),
    Batch("Keep Legacy Outputs", Once,
      KeepLegacyOutputs)
  )

  override def batches: Seq[Batch] = earlyBatches ++ Seq(
    Batch("Resolution", fixedPoint,
      new ResolveCatalogs(catalogManager) ::
      ResolveInsertInto ::
      ResolveRelations ::
      ResolvePartitionSpec ::
      ResolveFieldNameAndPosition ::
      AddMetadataColumns ::
      DeduplicateRelations ::
      ResolveCollationName ::
      new ResolveReferences(catalogManager) ::
      // Please do not insert any other rules in between. See the TODO comments in rule
      // ResolveLateralColumnAliasReference for more details.
      ResolveLateralColumnAliasReference ::
      ResolveExpressionsWithNamePlaceholders ::
      ResolveDeserializer ::
      ResolveNewInstance ::
      ResolveUpCast ::
      ResolveGroupingAnalytics ::
      ResolvePivot ::
      ResolveUnpivot ::
      ResolveOrdinalInOrderByAndGroupBy ::
      ExtractGenerator ::
      ResolveGenerate ::
      ResolveFunctions ::
      ResolveProcedures ::
      BindProcedures ::
      ResolveTableSpec ::
      ValidateAndStripPipeExpressions ::
      ResolveSQLFunctions ::
      ResolveSQLTableFunctions ::
      ResolveAliases ::
      ResolveSubquery ::
      ResolveSubqueryColumnAliases ::
      ApplyDefaultCollationToStringType ::
      ResolveWindowOrder ::
      ResolveWindowFrame ::
      ResolveNaturalAndUsingJoin ::
      ResolveOutputRelation ::
      new ResolveDataFrameDropColumns(catalogManager) ::
      new ResolveSetVariable(catalogManager) ::
      ExtractWindowExpressions ::
      GlobalAggregates ::
      ResolveAggregateFunctions ::
      TimeWindowing ::
      SessionWindowing ::
      ResolveWindowTime ::
      ResolveInlineTables ::
      ResolveLambdaVariables ::
      ResolveTimeZone ::
      ResolveRandomSeed ::
      ResolveBinaryArithmetic ::
      new ResolveIdentifierClause(earlyBatches) ::
      ResolveUnion ::
      ResolveRowLevelCommandAssignments ::
      MoveParameterizedQueriesDown ::
      BindParameters ::
      new SubstituteExecuteImmediate(
        catalogManager,
        resolveChild = executeSameContext,
        checkAnalysis = checkAnalysis) ::
      typeCoercionRules() ++
      Seq(
        ResolveWithCTE,
        ExtractDistributedSequenceID) ++
      Seq(ResolveUpdateEventTimeWatermarkColumn) ++
      extendedResolutionRules : _*),
    Batch("Remove TempResolvedColumn", Once, RemoveTempResolvedColumn),
    Batch("Post-Hoc Resolution", Once,
      Seq(ResolveCommandsWithIfExists) ++
      postHocResolutionRules: _*),
    Batch("Remove Unresolved Hints", Once,
      new ResolveHints.RemoveAllHints),
    Batch("Nondeterministic", Once,
      PullOutNondeterministic),
    Batch("ScalaUDF Null Handling", fixedPoint,
      // `HandleNullInputsForUDF` may wrap the `ScalaUDF` with `If` expression to return null for
      // null inputs, so the result can be null even if `ScalaUDF#nullable` is false. We need to
      // run `UpdateAttributeNullability` to update nullability of the UDF output attribute in
      // downstream operators. After updating attribute nullability, `ScalaUDF`s in downstream
      // operators may need null handling as well, so we should run these two rules repeatedly.
      HandleNullInputsForUDF,
      UpdateAttributeNullability),
    Batch("UDF", Once,
      ResolveEncodersInUDF),
    // The rewrite rules might move resolved query plan into subquery. Once the resolved plan
    // contains ScalaUDF, their encoders won't be resolved if `ResolveEncodersInUDF` is not
    // applied before the rewrite rules. So we need to apply `ResolveEncodersInUDF` before the
    // rewrite rules.
    Batch("DML rewrite", fixedPoint,
      RewriteDeleteFromTable,
      RewriteUpdateTable,
      RewriteMergeIntoTable,
      // Ensures columns of an output table are correctly resolved from the data in a logical plan.
      ResolveOutputRelation),
    Batch("Subquery", Once,
      UpdateOuterReferences),
    Batch("Cleanup", fixedPoint,
      CleanupAliases),
    Batch("HandleSpecialCommand", Once,
      HandleSpecialCommand),
    Batch("Remove watermark for batch query", Once,
      EliminateEventTimeWatermark),
    Batch("ResolveUnresolvedHaving", Once, ResolveUnresolvedHaving)
  )

  /**
   * For [[Add]]:
   * 1. if both side are interval, stays the same;
   * 2. else if one side is date and the other is interval,
   *    turns it to [[DateAddInterval]];
   * 3. else if one side is interval, turns it to [[TimeAdd]];
   * 4. else if one side is date, turns it to [[DateAdd]] ;
   * 5. else stays the same.
   *
   * For [[Subtract]]:
   * 1. if both side are interval, stays the same;
   * 2. else if the left side is date and the right side is interval,
   *    turns it to [[DateAddInterval(l, -r)]];
   * 3. else if the right side is an interval, turns it to [[TimeAdd(l, -r)]];
   * 4. else if one side is timestamp, turns it to [[SubtractTimestamps]];
   * 5. else if the right side is date, turns it to [[DateDiff]]/[[SubtractDates]];
   * 6. else if the left side is date, turns it to [[DateSub]];
   * 7. else turns it to stays the same.
   *
   * For [[Multiply]]:
   * 1. If one side is interval, turns it to [[MultiplyInterval]];
   * 2. otherwise, stays the same.
   *
   * For [[Divide]]:
   * 1. If the left side is interval, turns it to [[DivideInterval]];
   * 2. otherwise, stays the same.
   */
  object ResolveBinaryArithmetic extends Rule[LogicalPlan] {
    override def apply(plan: LogicalPlan): LogicalPlan =
      plan.resolveExpressionsUpWithPruning(_.containsPattern(BINARY_ARITHMETIC), ruleId) {
        case expr @ (_: Add | _: Subtract | _: Multiply | _: Divide) if expr.childrenResolved =>
          BinaryArithmeticWithDatetimeResolver.resolve(expr)
      }
  }

  /**
   * Substitute child plan with WindowSpecDefinitions.
   */
  object WindowsSubstitution extends Rule[LogicalPlan] {
    def apply(plan: LogicalPlan): LogicalPlan = plan.resolveOperatorsUpWithPruning(
      _.containsAnyPattern(WITH_WINDOW_DEFINITION, UNRESOLVED_WINDOW_EXPRESSION), ruleId) {
      // Lookup WindowSpecDefinitions. This rule works with unresolved children.
      case WithWindowDefinition(windowDefinitions, child, forPipeSQL) =>
        val resolveWindowExpression: PartialFunction[Expression, Expression] = {
          case UnresolvedWindowExpression(c, WindowSpecReference(windowName)) =>
            val windowSpecDefinition = windowDefinitions.getOrElse(windowName,
              throw QueryCompilationErrors.windowSpecificationNotDefinedError(windowName))
            WindowExpression(c, windowSpecDefinition)
        }
        if (forPipeSQL) {
          child.transformExpressions(resolveWindowExpression)
        } else {
          child.resolveExpressions(resolveWindowExpression)
        }
    }
  }

  /**
   * Replaces [[UnresolvedAlias]]s with concrete aliases.
   */
  object ResolveAliases extends Rule[LogicalPlan] {
    def apply(plan: LogicalPlan): LogicalPlan = {
      val collatedPlan =
        if (conf.getConf(SQLConf.RUN_COLLATION_TYPE_CASTS_BEFORE_ALIAS_ASSIGNMENT)) {
          CollationRulesRunner(plan)
        } else {
          plan
        }
      doApply(collatedPlan)
    }

    private def doApply(plan: LogicalPlan): LogicalPlan = {
      plan.resolveOperatorsUpWithPruning(_.containsPattern(UNRESOLVED_ALIAS), ruleId) {
        case Aggregate(groups, aggs, child, _)
            if child.resolved && AliasResolution.hasUnresolvedAlias(aggs) =>
          Aggregate(groups, AliasResolution.assignAliases(aggs), child)

        case Pivot(groupByOpt, pivotColumn, pivotValues, aggregates, child)
            if child.resolved &&
            groupByOpt.isDefined &&
            AliasResolution.hasUnresolvedAlias(groupByOpt.get) =>
          Pivot(
            Some(AliasResolution.assignAliases(groupByOpt.get)),
            pivotColumn,
            pivotValues,
            aggregates,
            child
          )

        case up: Unpivot
            if up.child.resolved &&
            (up.ids.exists(AliasResolution.hasUnresolvedAlias) || up.values.exists(
              _.exists(AliasResolution.hasUnresolvedAlias)
            )) =>
          up.copy(
            ids = up.ids.map(AliasResolution.assignAliases),
            values = up.values.map(_.map(AliasResolution.assignAliases))
          )

        case Project(projectList, child)
            if child.resolved && AliasResolution.hasUnresolvedAlias(projectList) =>
          Project(AliasResolution.assignAliases(projectList), child)

        case c: CollectMetrics
            if c.child.resolved && AliasResolution.hasUnresolvedAlias(c.metrics) =>
          c.copy(metrics = AliasResolution.assignAliases(c.metrics))
      }
    }
  }

  object ResolveGroupingAnalytics extends Rule[LogicalPlan] {
    private[analysis] def hasGroupingFunction(e: Expression): Boolean = {
      e.exists (g => g.isInstanceOf[Grouping] || g.isInstanceOf[GroupingID])
    }

    private def replaceGroupingFunc(
        expr: Expression,
        groupByExprs: Seq[Expression],
        gid: Expression): Expression = {
      expr transform {
        case e: GroupingID =>
          if (e.groupByExprs.isEmpty ||
              e.groupByExprs.map(_.canonicalized) == groupByExprs.map(_.canonicalized)) {
            Alias(gid, toPrettySQL(e))()
          } else {
            throw QueryCompilationErrors.groupingIDMismatchError(e, groupByExprs)
          }
        case e @ Grouping(col: Expression) =>
          val idx = groupByExprs.indexWhere(_.semanticEquals(col))
          if (idx >= 0) {
            Alias(Cast(BitwiseAnd(ShiftRight(gid, Literal(groupByExprs.length - 1 - idx)),
              Literal(1L)), ByteType), toPrettySQL(e))()
          } else {
            throw QueryCompilationErrors.groupingColInvalidError(col, groupByExprs)
          }
      }
    }

    /*
     * Create new alias for all group by expressions for `Expand` operator.
     */
    private def constructGroupByAlias(groupByExprs: Seq[Expression]): Seq[Alias] = {
      groupByExprs.map {
        case e: NamedExpression => Alias(e, e.name)(qualifier = e.qualifier)
        case other => Alias(other, toPrettySQL(other))()
      }
    }

    /*
     * Construct [[Expand]] operator with grouping sets.
     */
    private def constructExpand(
        selectedGroupByExprs: Seq[Seq[Expression]],
        child: LogicalPlan,
        groupByAliases: Seq[Alias],
        gid: Attribute): LogicalPlan = {
      // Change the nullability of group by aliases if necessary. For example, if we have
      // GROUPING SETS ((a,b), a), we do not need to change the nullability of a, but we
      // should change the nullability of b to be TRUE.
      // TODO: For Cube/Rollup just set nullability to be `true`.
      val expandedAttributes = groupByAliases.map { alias =>
        if (selectedGroupByExprs.exists(!_.contains(alias.child))) {
          alias.toAttribute.withNullability(true)
        } else {
          alias.toAttribute
        }
      }

      val groupingSetsAttributes = selectedGroupByExprs.map { groupingSetExprs =>
        groupingSetExprs.map { expr =>
          val alias = groupByAliases.find(_.child.semanticEquals(expr)).getOrElse(
            throw QueryCompilationErrors.selectExprNotInGroupByError(expr, groupByAliases))
          // Map alias to expanded attribute.
          expandedAttributes.find(_.semanticEquals(alias.toAttribute)).getOrElse(
            alias.toAttribute)
        }
      }

      Expand(groupingSetsAttributes, groupByAliases, expandedAttributes, gid, child)
    }

    /*
     * Construct new aggregate expressions by replacing grouping functions.
     */
    private def constructAggregateExprs(
        groupByExprs: Seq[Expression],
        aggregations: Seq[NamedExpression],
        groupByAliases: Seq[Alias],
        groupingAttrs: Seq[Expression],
        gid: Attribute): Seq[NamedExpression] = {
      def replaceExprs(e: Expression): Expression = e match {
        case e: AggregateExpression => e
        case e =>
          // Replace expression by expand output attribute.
          val index = groupByAliases.indexWhere(_.child.semanticEquals(e))
          if (index == -1) {
            e.mapChildren(replaceExprs)
          } else {
            groupingAttrs(index)
          }
      }
      aggregations
        .map(replaceGroupingFunc(_, groupByExprs, gid))
        .map(replaceExprs)
        .map(_.asInstanceOf[NamedExpression])
    }

    /*
     * Construct [[Aggregate]] operator from Cube/Rollup/GroupingSets.
     */
    private def constructAggregate(
        operator: LogicalPlan,
        selectedGroupByExprs: Seq[Seq[Expression]],
        groupByExprs: Seq[Expression],
        aggregationExprs: Seq[NamedExpression],
        child: LogicalPlan): LogicalPlan = {

      if (groupByExprs.size > GroupingID.dataType.defaultSize * 8) {
        throw QueryCompilationErrors.groupingSizeTooLargeError(GroupingID.dataType.defaultSize * 8)
      }

      if (groupByExprs.exists(_.exists(_.isInstanceOf[Generator]))) {
        throw QueryCompilationErrors.generatorOutsideSelectError(operator)
      }

      // Expand works by setting grouping expressions to null as determined by the
      // `selectedGroupByExprs`. To prevent these null values from being used in an aggregate
      // instead of the original value we need to create new aliases for all group by expressions
      // that will only be used for the intended purpose.
      val groupByAliases = constructGroupByAlias(groupByExprs)

      val gid = AttributeReference(VirtualColumn.groupingIdName, GroupingID.dataType, false)()
      val expand = constructExpand(selectedGroupByExprs, child, groupByAliases, gid)
      val groupingAttrs = expand.output.drop(child.output.length)

      val aggregations = constructAggregateExprs(
        groupByExprs, aggregationExprs, groupByAliases, groupingAttrs, gid)

      Aggregate(groupingAttrs, aggregations, expand)
    }

    private def findGroupingExprs(plan: LogicalPlan): Seq[Expression] = {
      plan.collectFirst {
        case a: Aggregate =>
          // this Aggregate should have grouping id as the last grouping key.
          val gid = a.groupingExpressions.last
          if (!gid.isInstanceOf[AttributeReference]
            || gid.asInstanceOf[AttributeReference].name != VirtualColumn.groupingIdName) {
            throw QueryCompilationErrors.groupingMustWithGroupingSetsOrCubeOrRollupError()
          }
          a.groupingExpressions.take(a.groupingExpressions.length - 1)
      }.getOrElse {
        throw QueryCompilationErrors.groupingMustWithGroupingSetsOrCubeOrRollupError()
      }
    }

    private def tryResolveHavingCondition(
        h: UnresolvedHaving,
        aggregate: Aggregate,
        selectedGroupByExprs: Seq[Seq[Expression]],
        groupByExprs: Seq[Expression]): LogicalPlan = {
      // For CUBE/ROLLUP expressions, to avoid resolving repeatedly, here we delete them from
      // groupingExpressions for condition resolving.
      val aggForResolving = aggregate.copy(groupingExpressions = groupByExprs)
      // HACK ALTER! Ideally we should only resolve GROUPING SETS + HAVING when the having condition
      // is fully resolved, similar to the rule `ResolveAggregateFunctions`. However, Aggregate
      // with GROUPING SETS is marked as unresolved and many analyzer rules can't apply to
      // UnresolvedHaving because its child is not resolved. Here we explicitly resolve columns
      // and subqueries of UnresolvedHaving so that the rewrite works in most cases.
      // TODO: mark Aggregate as resolved even if it has GROUPING SETS. We can expand it at the end
      //       of the analysis phase.
      val colResolved = h.mapExpressions { e =>
        resolveExpressionByPlanOutput(
          resolveColWithAgg(e, aggForResolving), aggForResolving, includeLastResort = true)
      }
      val cond = if (SubqueryExpression.hasSubquery(colResolved.havingCondition)) {
        val fake = Project(Alias(colResolved.havingCondition, "fake")() :: Nil, aggregate.child)
        ResolveSubquery(fake).asInstanceOf[Project].projectList.head.asInstanceOf[Alias].child
      } else {
        colResolved.havingCondition
      }
      // Try resolving the condition of the filter as though it is in the aggregate clause
      val (extraAggExprs, Seq(resolvedHavingCond)) =
        ResolveAggregateFunctions.resolveExprsWithAggregate(Seq(cond), aggForResolving)

      // Push the aggregate expressions into the aggregate (if any).
      val newChild = constructAggregate(h, selectedGroupByExprs, groupByExprs,
        aggregate.aggregateExpressions ++ extraAggExprs, aggregate.child)

      // Since the output exprId will be changed in the constructed aggregate, here we build an
      // attrMap to resolve the condition again.
      val attrMap = AttributeMap((aggForResolving.output ++ extraAggExprs.map(_.toAttribute))
        .zip(newChild.output))
      val newCond = resolvedHavingCond.transform {
        case a: AttributeReference => attrMap.getOrElse(a, a)
      }

      if (extraAggExprs.isEmpty) {
        Filter(newCond, newChild)
      } else {
        Project(newChild.output.dropRight(extraAggExprs.length),
          Filter(newCond, newChild))
      }
    }

    // This require transformDown to resolve having condition when generating aggregate node for
    // CUBE/ROLLUP/GROUPING SETS. This also replace grouping()/grouping_id() in resolved
    // Filter/Sort.
    def apply(plan: LogicalPlan): LogicalPlan = plan.resolveOperatorsDownWithPruning(
      _.containsPattern(GROUPING_ANALYTICS), ruleId) {
      case h @ UnresolvedHaving(_, agg @ Aggregate(
        GroupingAnalytics(selectedGroupByExprs, groupByExprs), aggExprs, _, _))
        if agg.childrenResolved && aggExprs.forall(_.resolved) =>
        tryResolveHavingCondition(h, agg, selectedGroupByExprs, groupByExprs)

      // Make sure all of the children are resolved.
      // We can't put this at the beginning, because `Aggregate` with GROUPING SETS is unresolved
      // but we need to resolve `UnresolvedHaving` above it.
      case a if !a.childrenResolved => a

      // Ensure group by expressions and aggregate expressions have been resolved.
      case a @ Aggregate(GroupingAnalytics(selectedGroupByExprs, groupByExprs), aggExprs, child, _)
        if aggExprs.forall(_.resolved) =>
        constructAggregate(a, selectedGroupByExprs, groupByExprs, aggExprs, child)

      // We should make sure all expressions in condition have been resolved.
      case f @ Filter(cond, child) if hasGroupingFunction(cond) && cond.resolved =>
        val groupingExprs = findGroupingExprs(child)
        // The unresolved grouping id will be resolved by ResolveReferences
        val newCond = replaceGroupingFunc(cond, groupingExprs, VirtualColumn.groupingIdAttribute)
        f.copy(condition = newCond)

      // We should make sure all [[SortOrder]]s have been resolved.
      case s @ Sort(order, _, child, _)
        if order.exists(hasGroupingFunction) && order.forall(_.resolved) =>
        val groupingExprs = findGroupingExprs(child)
        val gid = VirtualColumn.groupingIdAttribute
        // The unresolved grouping id will be resolved by ResolveReferences
        val newOrder = order.map(replaceGroupingFunc(_, groupingExprs, gid).asInstanceOf[SortOrder])
        s.copy(order = newOrder)
    }
  }

  object ResolvePivot extends Rule[LogicalPlan] {
    def apply(plan: LogicalPlan): LogicalPlan = plan.resolveOperatorsWithPruning(
      _.containsPattern(PIVOT), ruleId) {
      case p: Pivot if !p.childrenResolved || !p.aggregates.forall(_.resolved)
        || (p.groupByExprsOpt.isDefined && !p.groupByExprsOpt.get.forall(_.resolved))
        || !p.pivotColumn.resolved || !p.pivotValues.forall(_.resolved) => p
      case Pivot(groupByExprsOpt, pivotColumn, pivotValues, aggregates, child) =>
        if (!RowOrdering.isOrderable(pivotColumn.dataType)) {
          throw QueryCompilationErrors.unorderablePivotColError(pivotColumn)
        }
        // Check all aggregate expressions.
        aggregates.foreach(checkValidAggregateExpression)
        // Check all pivot values are literal and match pivot column data type.
        val evalPivotValues = pivotValues.map { value =>
          val foldable = trimAliases(value).foldable
          if (!foldable) {
            throw QueryCompilationErrors.nonLiteralPivotValError(value)
          }
          if (!Cast.canCast(value.dataType, pivotColumn.dataType)) {
            throw QueryCompilationErrors.pivotValDataTypeMismatchError(value, pivotColumn)
          }
          Cast(value, pivotColumn.dataType, Some(conf.sessionLocalTimeZone)).eval(EmptyRow)
        }
        // Group-by expressions coming from SQL are implicit and need to be deduced.
        val groupByExprs = groupByExprsOpt.getOrElse {
          val pivotColAndAggRefs = pivotColumn.references ++ AttributeSet(aggregates)
          child.output.filterNot(pivotColAndAggRefs.contains)
        }
        val singleAgg = aggregates.size == 1
        def outputName(value: Expression, aggregate: Expression): String = {
          val stringValue = value match {
            case n: NamedExpression => n.name
            case _ =>
              val utf8Value =
                Cast(value, StringType, Some(conf.sessionLocalTimeZone)).eval(EmptyRow)
              Option(utf8Value).map(_.toString).getOrElse("null")
          }
          if (singleAgg) {
            stringValue
          } else {
            val suffix = aggregate match {
              case n: NamedExpression => n.name
              case _ => toPrettySQL(aggregate)
            }
            stringValue + "_" + suffix
          }
        }
        if (aggregates.forall(a => PivotFirst.supportsDataType(a.dataType))) {
          // Since evaluating |pivotValues| if statements for each input row can get slow this is an
          // alternate plan that instead uses two steps of aggregation.
          val namedAggExps: Seq[NamedExpression] = aggregates.map(a => Alias(a, a.sql)())
          val namedPivotCol = pivotColumn match {
            case n: NamedExpression => n
            case _ => Alias(pivotColumn, "__pivot_col")()
          }
          val bigGroup = groupByExprs :+ namedPivotCol
          val firstAgg = Aggregate(bigGroup, bigGroup ++ namedAggExps, child)
          val pivotAggs = namedAggExps.map { a =>
            Alias(PivotFirst(namedPivotCol.toAttribute, a.toAttribute, evalPivotValues)
              .toAggregateExpression()
            , "__pivot_" + a.sql)()
          }
          val groupByExprsAttr = groupByExprs.map(_.toAttribute)
          val secondAgg = Aggregate(groupByExprsAttr, groupByExprsAttr ++ pivotAggs, firstAgg)
          val pivotAggAttribute = pivotAggs.map(_.toAttribute)
          val pivotOutputs = pivotValues.zipWithIndex.flatMap { case (value, i) =>
            aggregates.zip(pivotAggAttribute).map { case (aggregate, pivotAtt) =>
              Alias(ExtractValue(pivotAtt, Literal(i), resolver), outputName(value, aggregate))()
            }
          }
          Project(groupByExprsAttr ++ pivotOutputs, secondAgg)
        } else {
          val pivotAggregates: Seq[NamedExpression] = pivotValues.flatMap { value =>
            def ifExpr(e: Expression) = {
              If(
                EqualNullSafe(
                  pivotColumn,
                  Cast(value, pivotColumn.dataType, Some(conf.sessionLocalTimeZone))),
                e, Literal(null))
            }
            aggregates.map { aggregate =>
              val filteredAggregate = aggregate.transformDown {
                // Assumption is the aggregate function ignores nulls. This is true for all current
                // AggregateFunction's with the exception of First and Last in their default mode
                // (which we handle) and possibly some Hive UDAF's.
                case First(expr, _) =>
                  First(ifExpr(expr), true)
                case Last(expr, _) =>
                  Last(ifExpr(expr), true)
                case a: ApproximatePercentile =>
                  // ApproximatePercentile takes two literals for accuracy and percentage which
                  // should not be wrapped by if-else.
                  a.withNewChildren(ifExpr(a.first) :: a.second :: a.third :: Nil)
                case a: AggregateFunction =>
                  a.withNewChildren(a.children.map(ifExpr))
              }.transform {
                // We are duplicating aggregates that are now computing a different value for each
                // pivot value.
                // TODO: Don't construct the physical container until after analysis.
                case ae: AggregateExpression => ae.copy(resultId = NamedExpression.newExprId)
              }
              Alias(filteredAggregate, outputName(value, aggregate))()
            }
          }
          Aggregate(groupByExprs, groupByExprs ++ pivotAggregates, child)
        }
    }

    // Support any aggregate expression that can appear in an Aggregate plan except Pandas UDF.
    // TODO: Support Pandas UDF.
    private def checkValidAggregateExpression(expr: Expression): Unit = expr match {
      case a: AggregateExpression =>
        if (a.aggregateFunction.isInstanceOf[PythonUDAF]) {
          throw QueryCompilationErrors.pandasUDFAggregateNotSupportedInPivotError()
        } else {
          // OK and leave the argument check to CheckAnalysis.
        }
      case e: Attribute =>
        throw QueryCompilationErrors.aggregateExpressionRequiredForPivotError(e.sql)
      case e => e.children.foreach(checkValidAggregateExpression)
    }
  }

  object ResolveUnpivot extends Rule[LogicalPlan] {
    def apply(plan: LogicalPlan): LogicalPlan = plan.resolveOperatorsWithPruning(
      _.containsPattern(UNPIVOT), ruleId) {

      // once children are resolved, we can determine values from ids and vice versa
      // if only either is given, and only AttributeReference are given
      case up @ Unpivot(Some(ids), None, _, _, _, _) if up.childrenResolved &&
        ids.forall(_.resolved) &&
        ids.forall(_.isInstanceOf[AttributeReference]) =>
        val idAttrs = AttributeSet(up.ids.get)
        val values = up.child.output.filterNot(idAttrs.contains)
        up.copy(values = Some(values.map(Seq(_))))
      case up @ Unpivot(None, Some(values), _, _, _, _) if up.childrenResolved &&
        values.forall(_.forall(_.resolved)) &&
        values.forall(_.forall(_.isInstanceOf[AttributeReference])) =>
        val valueAttrs = AttributeSet(up.values.get.flatten)
        val ids = up.child.output.filterNot(valueAttrs.contains)
        up.copy(ids = Some(ids))

      case up: Unpivot if !up.childrenResolved || !up.ids.exists(_.forall(_.resolved)) ||
        !up.values.exists(_.nonEmpty) || !up.values.exists(_.forall(_.forall(_.resolved))) ||
        !up.values.get.forall(_.length == up.valueColumnNames.length) ||
        !up.valuesTypeCoercioned => up

      // TypeCoercionBase.UnpivotCoercion determines valueType
      // and casts values once values are set and resolved
      case Unpivot(Some(ids), Some(values), aliases, variableColumnName, valueColumnNames, child) =>

        def toString(values: Seq[NamedExpression]): String =
          values.map(v => v.name).mkString("_")

        // construct unpivot expressions for Expand
        val exprs: Seq[Seq[Expression]] =
          values.zip(aliases.getOrElse(values.map(_ => None))).map {
            case (vals, Some(alias)) => (ids :+ Literal(alias)) ++ vals
            case (Seq(value), None) => (ids :+ Literal(value.name)) :+ value
            // there are more than one value in vals
            case (vals, None) => (ids :+ Literal(toString(vals))) ++ vals
          }

        // construct output attributes
        val variableAttr = AttributeReference(variableColumnName, StringType, nullable = false)()
        val valueAttrs = valueColumnNames.zipWithIndex.map {
          case (valueColumnName, idx) =>
            AttributeReference(
              valueColumnName,
              values.head(idx).dataType,
              values.map(_(idx)).exists(_.nullable))()
        }
        val output = (ids.map(_.toAttribute) :+ variableAttr) ++ valueAttrs

        // expand the unpivot expressions
        Expand(exprs, output, child)
    }
  }

  /**
   * Adds metadata columns to output for child relations when nodes are missing resolved attributes.
   *
   * References to metadata columns are resolved using columns from [[LogicalPlan.metadataOutput]],
   * but the relation's output does not include the metadata columns until the relation is replaced.
   * Unless this rule adds metadata to the relation's output, the analyzer will detect that nothing
   * produces the columns.
   *
   * This rule only adds metadata columns when a node is resolved but is missing input from its
   * children. This ensures that metadata columns are not added to the plan unless they are used. By
   * checking only resolved nodes, this ensures that * expansion is already done so that metadata
   * columns are not accidentally selected by *. This rule resolves operators downwards to avoid
   * projecting away metadata columns prematurely.
   */
  object AddMetadataColumns extends Rule[LogicalPlan] {
    import org.apache.spark.sql.catalyst.util._

    def apply(plan: LogicalPlan): LogicalPlan = {
      val onlyUniqueAndNecessaryMetadataColumns =
        conf.getConf(SQLConf.ONLY_NECESSARY_AND_UNIQUE_METADATA_COLUMNS)
      plan.resolveOperatorsDownWithPruning(AlwaysProcess.fn, ruleId) {
        case hint: UnresolvedHint => hint
        // Add metadata output to all node types
        case node if node.children.nonEmpty && node.resolved && hasMetadataCol(node) =>
          val inputAttrs = AttributeSet(node.children.flatMap(_.output))
          val metaCols = getMetadataAttributes(node).filterNot(inputAttrs.contains)
          if (metaCols.isEmpty) {
            node
          } else {
            val newNode = node.mapChildren(
              addMetadataCol(_, metaCols.map(_.exprId).toSet, onlyUniqueAndNecessaryMetadataColumns)
            )
            // We should not change the output schema of the plan. We should project away the extra
            // metadata columns if necessary.
            if (newNode.sameOutput(node)) {
              newNode
            } else {
              Project(node.output, newNode)
            }
          }
      }
    }

    private def getMetadataAttributes(plan: LogicalPlan): Seq[Attribute] = {
      plan.expressions.flatMap(_.collect {
        case a: Attribute if a.isMetadataCol => a
        case a: Attribute
          if plan.children.exists(c => c.metadataOutput.exists(_.exprId == a.exprId)) =>
          plan.children.collectFirst {
            case c if c.metadataOutput.exists(_.exprId == a.exprId) =>
              c.metadataOutput.find(_.exprId == a.exprId).get
          }.get
      })
    }

    private def hasMetadataCol(plan: LogicalPlan): Boolean = {
      plan.expressions.exists(_.exists {
        case a: Attribute =>
          // If an attribute is resolved before being labeled as metadata
          // (i.e. from the originating Dataset), we check with expression ID
          a.isMetadataCol ||
            plan.children.exists(c => c.metadataOutput.exists(_.exprId == a.exprId))
        case _ => false
      })
    }

    private def addMetadataCol(
        plan: LogicalPlan,
        requiredAttrIds: Set[ExprId],
        onlyUniqueAndNecessaryMetadataColumns: Boolean = true): LogicalPlan = plan match {
      case s: ExposesMetadataColumns if s.metadataOutput.exists( a =>
        requiredAttrIds.contains(a.exprId)) =>
        s.withMetadataColumns()
      case p: Project if p.metadataOutput.exists(a => requiredAttrIds.contains(a.exprId)) =>
        val uniqueMetadataColumns = if (onlyUniqueAndNecessaryMetadataColumns) {
          val actualRequiredExprIds = new util.HashSet[ExprId](requiredAttrIds.asJava)
          p.projectList.foreach(ne => actualRequiredExprIds.remove(ne.exprId))
          p.metadataOutput.filter(attr => actualRequiredExprIds.contains(attr.exprId))
        } else {
          p.metadataOutput
        }

        val newProj = p.copy(
          // Do not leak the qualified-access-only restriction to normal plan outputs.
          projectList = p.projectList ++ uniqueMetadataColumns.map(_.markAsAllowAnyAccess()),
          child = addMetadataCol(p.child, requiredAttrIds, onlyUniqueAndNecessaryMetadataColumns)
        )
        newProj.copyTagsFrom(p)
        newProj
      case _ =>
        plan.withNewChildren(
          plan.children
            .map(addMetadataCol(_, requiredAttrIds, onlyUniqueAndNecessaryMetadataColumns))
        )
    }
  }

  /**
   * Replaces unresolved relations (tables and views) with concrete relations from the catalog.
   */
  object ResolveRelations extends Rule[LogicalPlan] {
    // The current catalog and namespace may be different from when the view was created, we must
    // resolve the view logical plan here, with the catalog and namespace stored in view metadata.
    // This is done by keeping the catalog and namespace in `AnalysisContext`, and analyzer will
    // look at `AnalysisContext.catalogAndNamespace` when resolving relations with single-part name.
    // If `AnalysisContext.catalogAndNamespace` is non-empty, analyzer will expand single-part names
    // with it, instead of current catalog and namespace.
    private def resolveViews(
        plan: LogicalPlan,
        options: CaseInsensitiveStringMap): LogicalPlan = plan match {
      case view: View if !view.child.resolved =>
        ViewResolution
          .resolve(view, options, resolveChild = executeSameContext, checkAnalysis = checkAnalysis)
      case p @ SubqueryAlias(_, view: View) =>
        p.copy(child = resolveViews(view, options))
      case _ => plan
    }

    private def unwrapRelationPlan(plan: LogicalPlan): LogicalPlan = {
      EliminateSubqueryAliases(plan) match {
        case v: View if v.isTempViewStoringAnalyzedPlan => v.child
        case other => other
      }
    }

    def apply(plan: LogicalPlan)
        : LogicalPlan = plan.resolveOperatorsUpWithPruning(AlwaysProcess.fn, ruleId) {
      case i @ InsertIntoStatement(table, _, _, _, _, _, _) =>
        val relation = table match {
          case u: UnresolvedRelation if !u.isStreaming =>
            resolveRelation(u).getOrElse(u)
          case other => other
        }

        // Inserting into a file-based temporary view is allowed.
        // (e.g., spark.read.parquet("path").createOrReplaceTempView("t").
        // Thus, we need to look at the raw plan if `relation` is a temporary view.
        unwrapRelationPlan(relation) match {
          case v: View =>
            throw QueryCompilationErrors.insertIntoViewNotAllowedError(v.desc.identifier, table)
          case other => i.copy(table = other)
        }

      // TODO (SPARK-27484): handle streaming write commands when we have them.
      case write: V2WriteCommand =>
        write.table match {
          case u: UnresolvedRelation if !u.isStreaming =>
            resolveRelation(u).map(unwrapRelationPlan).map {
              case v: View => throw QueryCompilationErrors.writeIntoViewNotAllowedError(
                v.desc.identifier, write)
              case r: DataSourceV2Relation => write.withNewTable(r)
              case u: UnresolvedCatalogRelation =>
                throw QueryCompilationErrors.writeIntoV1TableNotAllowedError(
                  u.tableMeta.identifier, write)
              case other =>
                throw QueryCompilationErrors.writeIntoTempViewNotAllowedError(
                  u.multipartIdentifier.quoted)
            }.getOrElse(write)
          case _ => write
        }

      case u: UnresolvedRelation =>
        resolveRelation(u).map(resolveViews(_, u.options)).getOrElse(u)

      case r @ RelationTimeTravel(u: UnresolvedRelation, timestamp, version)
          if timestamp.forall(ts => ts.resolved && !SubqueryExpression.hasSubquery(ts)) =>
        val timeTravelSpec = TimeTravelSpec.create(timestamp, version, conf.sessionLocalTimeZone)
        resolveRelation(u, timeTravelSpec).getOrElse(r)

      case u @ UnresolvedTable(identifier, cmd, suggestAlternative) =>
        lookupTableOrView(identifier).map {
          case v: ResolvedPersistentView =>
            val nameParts = v.catalog.name() +: v.identifier.asMultipartIdentifier
            throw QueryCompilationErrors.expectTableNotViewError(
              nameParts, cmd, suggestAlternative, u)
          case _: ResolvedTempView =>
            throw QueryCompilationErrors.expectTableNotViewError(
              identifier, cmd, suggestAlternative, u)
          case table => table
        }.getOrElse(u)

      case u @ UnresolvedView(identifier, cmd, allowTemp, suggestAlternative) =>
        lookupTableOrView(identifier, viewOnly = true).map {
          case _: ResolvedTempView if !allowTemp =>
            throw QueryCompilationErrors.expectPermanentViewNotTempViewError(
              identifier, cmd, u)
          case t: ResolvedTable =>
            val nameParts = t.catalog.name() +: t.identifier.asMultipartIdentifier
            throw QueryCompilationErrors.expectViewNotTableError(
              nameParts, cmd, suggestAlternative, u)
          case other => other
        }.getOrElse(u)

      case u @ UnresolvedTableOrView(identifier, cmd, allowTempView) =>
        lookupTableOrView(identifier).map {
          case _: ResolvedTempView if !allowTempView =>
            throw QueryCompilationErrors.expectPermanentViewNotTempViewError(
              identifier, cmd, u)
          case other => other
        }.getOrElse(u)
    }

    /**
     * Resolves relations to `ResolvedTable` or `Resolved[Temp/Persistent]View`. This is
     * for resolving DDL and misc commands.
     */
    private def lookupTableOrView(
        identifier: Seq[String],
        viewOnly: Boolean = false): Option[LogicalPlan] = {
      relationResolution.lookupTempView(identifier).map { tempView =>
        ResolvedTempView(identifier.asIdentifier, tempView.tableMeta)
      }.orElse {
        relationResolution.expandIdentifier(identifier) match {
          case CatalogAndIdentifier(catalog, ident) =>
            if (viewOnly && !CatalogV2Util.isSessionCatalog(catalog)) {
              throw QueryCompilationErrors.catalogOperationNotSupported(catalog, "views")
            }
            CatalogV2Util.loadTable(catalog, ident).map {
              case v1Table: V1Table if CatalogV2Util.isSessionCatalog(catalog) &&
                v1Table.v1Table.tableType == CatalogTableType.VIEW =>
                val v1Ident = v1Table.catalogTable.identifier
                val v2Ident = Identifier.of(v1Ident.database.toArray, v1Ident.identifier)
                ResolvedPersistentView(
                  catalog, v2Ident, v1Table.catalogTable)
              case table =>
                ResolvedTable.create(catalog.asTableCatalog, ident, table)
            }
          case _ => None
        }
      }
    }

    def resolveRelation(
        unresolvedRelation: UnresolvedRelation,
        timeTravelSpec: Option[TimeTravelSpec] = None): Option[LogicalPlan] = {
      relationResolution
        .resolveRelation(
          unresolvedRelation,
          timeTravelSpec
        )
        .map { relation =>
          // We put the synchronously resolved relation into the [[AnalyzerBridgeState]] for
          // it to be later reused by the single-pass [[Resolver]] to avoid resolving the relation
          // metadata twice.
          AnalysisContext.get.getSinglePassResolverBridgeState.foreach { bridgeState =>
            bridgeState.addUnresolvedRelation(unresolvedRelation, relation)
          }
          relation
        }
    }
  }

  /** Handle INSERT INTO for DSv2 */
  object ResolveInsertInto extends ResolveInsertionBase {
    override def apply(plan: LogicalPlan): LogicalPlan = plan.resolveOperatorsWithPruning(
      AlwaysProcess.fn, ruleId) {
      case i @ InsertIntoStatement(r: DataSourceV2Relation, _, _, _, _, _, _)
          if i.query.resolved =>
        // ifPartitionNotExists is append with validation, but validation is not supported
        if (i.ifPartitionNotExists) {
          throw QueryCompilationErrors.unsupportedIfNotExistsError(r.table.name)
        }

        // Create a project if this is an INSERT INTO BY NAME query.
        val projectByName = if (i.userSpecifiedCols.nonEmpty) {
          Some(createProjectForByNameQuery(r.table.name, i))
        } else {
          None
        }
        val isByName = projectByName.nonEmpty || i.byName

        val partCols = partitionColumnNames(r.table)
        validatePartitionSpec(partCols, i.partitionSpec)

        val staticPartitions = i.partitionSpec.filter(_._2.isDefined).transform((_, v) => v.get)
        val query = addStaticPartitionColumns(r, projectByName.getOrElse(i.query), staticPartitions,
          isByName)

        if (!i.overwrite) {
          if (isByName) {
            AppendData.byName(r, query)
          } else {
            AppendData.byPosition(r, query)
          }
        } else if (conf.partitionOverwriteMode == PartitionOverwriteMode.DYNAMIC) {
          if (isByName) {
            OverwritePartitionsDynamic.byName(r, query)
          } else {
            OverwritePartitionsDynamic.byPosition(r, query)
          }
        } else {
          if (isByName) {
            OverwriteByExpression.byName(r, query, staticDeleteExpression(r, staticPartitions))
          } else {
            OverwriteByExpression.byPosition(r, query, staticDeleteExpression(r, staticPartitions))
          }
        }
    }

    private def partitionColumnNames(table: Table): Seq[String] = {
      // get partition column names. in v2, partition columns are columns that are stored using an
      // identity partition transform because the partition values and the column values are
      // identical. otherwise, partition values are produced by transforming one or more source
      // columns and cannot be set directly in a query's PARTITION clause.
      table.partitioning.flatMap {
        case IdentityTransform(FieldReference(Seq(name))) => Some(name)
        case _ => None
      }.toImmutableArraySeq
    }

    private def validatePartitionSpec(
        partitionColumnNames: Seq[String],
        partitionSpec: Map[String, Option[String]]): Unit = {
      // check that each partition name is a partition column. otherwise, it is not valid
      partitionSpec.keySet.foreach { partitionName =>
        partitionColumnNames.find(name => conf.resolver(name, partitionName)) match {
          case Some(_) =>
          case None =>
            throw QueryCompilationErrors.nonPartitionColError(partitionName)
        }
      }
    }

    private def addStaticPartitionColumns(
        relation: DataSourceV2Relation,
        query: LogicalPlan,
        staticPartitions: Map[String, String],
        isByName: Boolean): LogicalPlan = {

      if (staticPartitions.isEmpty) {
        query

      } else {
        // add any static value as a literal column
        val withStaticPartitionValues = {
          // for each static name, find the column name it will replace and check for unknowns.
          val outputNameToStaticName = staticPartitions.keySet.map { staticName =>
            if (isByName) {
              // If this is INSERT INTO BY NAME, the query output's names will be the user specified
              // column names. We need to make sure the static partition column name doesn't appear
              // there to catch the following ambiguous query:
              // INSERT OVERWRITE t PARTITION (c='1') (c) VALUES ('2')
              if (query.output.exists(col => conf.resolver(col.name, staticName))) {
                throw QueryCompilationErrors.staticPartitionInUserSpecifiedColumnsError(staticName)
              }
            }
            relation.output.find(col => conf.resolver(col.name, staticName)) match {
              case Some(attr) =>
                attr.name -> staticName
              case _ =>
                throw QueryCompilationErrors.missingStaticPartitionColumn(staticName)
            }
          }.toMap

          val queryColumns = query.output.iterator

          // for each output column, add the static value as a literal, or use the next input
          // column. this does not fail if input columns are exhausted and adds remaining columns
          // at the end. both cases will be caught by ResolveOutputRelation and will fail the
          // query with a helpful error message.
          relation.output.flatMap { col =>
            outputNameToStaticName.get(col.name).flatMap(staticPartitions.get) match {
              case Some(staticValue) =>
                // SPARK-30844: try our best to follow StoreAssignmentPolicy for static partition
                // values but not completely follow because we can't do static type checking due to
                // the reason that the parser has erased the type info of static partition values
                // and converted them to string.
                val cast = Cast(Literal(staticValue), col.dataType, ansiEnabled = true)
                cast.setTagValue(Cast.BY_TABLE_INSERTION, ())
                Some(Alias(cast, col.name)())
              case _ if queryColumns.hasNext =>
                Some(queryColumns.next())
              case _ =>
                None
            }
          } ++ queryColumns
        }

        Project(withStaticPartitionValues, query)
      }
    }

    private def staticDeleteExpression(
        relation: DataSourceV2Relation,
        staticPartitions: Map[String, String]): Expression = {
      if (staticPartitions.isEmpty) {
        Literal(true)
      } else {
        staticPartitions.map { case (name, value) =>
          relation.output.find(col => conf.resolver(col.name, name)) match {
            case Some(attr) =>
              // the delete expression must reference the table's column names, but these attributes
              // are not available when CheckAnalysis runs because the relation is not a child of
              // the logical operation. instead, expressions are resolved after
              // ResolveOutputRelation runs, using the query's column names that will match the
              // table names at that point. because resolution happens after a future rule, create
              // an UnresolvedAttribute.
              EqualNullSafe(
                UnresolvedAttribute.quoted(attr.name),
                Cast(Literal(value), attr.dataType))
            case None =>
              throw QueryCompilationErrors.missingStaticPartitionColumn(name)
          }
        }.reduce(And)
      }
    }
  }

  /**
   * Resolves column references in the query plan. Basically it transform the query plan tree bottom
   * up, and only try to resolve references for a plan node if all its children nodes are resolved,
   * and there is no conflicting attributes between the children nodes (see `hasConflictingAttrs`
   * for details).
   *
   * The general workflow to resolve references:
   * 1. Expands the star in Project/Aggregate/Generate.
   * 2. Resolves the columns to [[AttributeReference]] with the output of the children plans. This
   *    includes metadata columns as well.
   * 3. Resolves the columns to literal function which is allowed to be invoked without braces,
   *    e.g. `SELECT col, current_date FROM t`.
   * 4. Resolves the columns to outer references with the outer plan if we are resolving subquery
   *    expressions.
   * 5. Resolves the columns to SQL variables.
   *
   * Some plan nodes have special column reference resolution logic, please read these sub-rules for
   * details:
   *  - [[ResolveReferencesInAggregate]]
   *  - [[ResolveReferencesInUpdate]]
   *  - [[ResolveReferencesInSort]]
   *
   * Note: even if we use a single rule to resolve columns, it's still non-trivial to have a
   *       reliable column resolution order, as the rule will be executed multiple times, with other
   *       rules in the same batch. We should resolve columns with the next option only if all the
   *       previous options are permanently not applicable. If the current option can be applicable
   *       in the next iteration (other rules update the plan), we should not try the next option.
   */
  class ResolveReferences(val catalogManager: CatalogManager)
    extends Rule[LogicalPlan] with ColumnResolutionHelper {

    private val resolveColumnDefaultInCommandInputQuery =
      new ResolveColumnDefaultInCommandInputQuery(catalogManager)
    private val resolveReferencesInAggregate =
      new ResolveReferencesInAggregate(catalogManager)
    private val resolveReferencesInUpdate =
      new ResolveReferencesInUpdate(catalogManager)
    private val resolveReferencesInSort =
      new ResolveReferencesInSort(catalogManager)

    /**
     * Return true if there're conflicting attributes among children's outputs of a plan
     *
     * The children logical plans may output columns with conflicting attribute IDs. This may happen
     * in cases such as self-join. We should wait for the rule [[DeduplicateRelations]] to eliminate
     * conflicting attribute IDs, otherwise we can't resolve columns correctly due to ambiguity.
     */
    def hasConflictingAttrs(p: LogicalPlan): Boolean = {
      p.children.length > 1 && {
        // Note that duplicated attributes are allowed within a single node,
        // e.g., df.select($"a", $"a"), so we should only check conflicting
        // attributes between nodes.
        val uniqueAttrs = mutable.HashSet[ExprId]()
        p.children.head.outputSet.foreach(a => uniqueAttrs.add(a.exprId))
        p.children.tail.exists { child =>
          val uniqueSize = uniqueAttrs.size
          val childSize = child.outputSet.size
          child.outputSet.foreach(a => uniqueAttrs.add(a.exprId))
          uniqueSize + childSize > uniqueAttrs.size
        }
      }
    }

    def apply(plan: LogicalPlan): LogicalPlan = plan.resolveOperatorsUp {
      // Don't wait other rules to resolve the child plans of `InsertIntoStatement` as we need
      // to resolve column "DEFAULT" in the child plans so that they must be unresolved.
      case i: InsertIntoStatement => resolveColumnDefaultInCommandInputQuery(i)

      // Don't wait other rules to resolve the child plans of `SetVariable` as we need
      // to resolve column "DEFAULT" in the child plans so that they must be unresolved.
      case s: SetVariable => resolveColumnDefaultInCommandInputQuery(s)

      // Wait for other rules to resolve child plans first
      case p: LogicalPlan if !p.childrenResolved => p

      // Wait for the rule `DeduplicateRelations` to resolve conflicting attrs first.
      case p: LogicalPlan if hasConflictingAttrs(p) => p

      // If the projection list contains Stars, expand it.
      case p: Project if containsStar(p.projectList) =>
        val expanded = p.copy(projectList = buildExpandedProjectList(p.projectList, p.child))
        if (expanded.projectList.size < p.projectList.size) {
          checkTrailingCommaInSelect(expanded, starRemoved = true)
        }
        expanded
      // If the filter list contains Stars, expand it.
      case p: Filter if containsStar(Seq(p.condition)) =>
        p.copy(expandStarExpression(p.condition, p.child))
      // If the aggregate function argument contains Stars, expand it.
      case a: Aggregate if containsStar(a.aggregateExpressions) =>
        if (a.groupingExpressions.exists(_.isInstanceOf[UnresolvedOrdinal])) {
          throw QueryCompilationErrors.starNotAllowedWhenGroupByOrdinalPositionUsedError()
        } else {
          val expanded = a.copy(aggregateExpressions =
            buildExpandedProjectList(a.aggregateExpressions, a.child))
          if (expanded.aggregateExpressions.size < a.aggregateExpressions.size) {
            checkTrailingCommaInSelect(expanded, starRemoved = true)
          }
          expanded
        }
      case c: CollectMetrics if containsStar(c.metrics) =>
        c.copy(metrics = buildExpandedProjectList(c.metrics, c.child))
      case g: Generate if containsStar(g.generator.children) =>
        throw QueryCompilationErrors.invalidStarUsageError("explode/json_tuple/UDTF",
          extractStar(g.generator.children))
      // If the Unpivot ids or values contain Stars, expand them.
      case up: Unpivot if up.ids.exists(containsStar) ||
        // Only expand Stars in one-dimensional values
        up.values.exists(values => values.exists(_.length == 1) && values.exists(containsStar)) =>
        up.copy(
          ids = up.ids.map(buildExpandedProjectList(_, up.child)),
          // The inner exprs in Option[[exprs] is one-dimensional, e.g. Optional[[["*"]]].
          // The single NamedExpression turns into multiple, which we here have to turn into
          // Optional[[["col1"], ["col2"]]]
          values = up.values.map(_.flatMap(buildExpandedProjectList(_, up.child)).map(Seq(_)))
        )

      case u @ Union(children, _, _)
        // if there are duplicate output columns, give them unique expr ids
          if children.exists(c => c.output.map(_.exprId).distinct.length < c.output.length) =>
        val newChildren = children.map { c =>
          if (c.output.map(_.exprId).distinct.length < c.output.length) {
            val existingExprIds = mutable.HashSet[ExprId]()
            val projectList = c.output.map { attr =>
              if (existingExprIds.contains(attr.exprId)) {
                // replace non-first duplicates with aliases and tag them
                val newMetadata = new MetadataBuilder().withMetadata(attr.metadata)
                  .putNull("__is_duplicate").build()
                Alias(attr, attr.name)(explicitMetadata = Some(newMetadata))
              } else {
                // leave first duplicate alone
                existingExprIds.add(attr.exprId)
                attr
              }
            }
            Project(projectList, c)
          } else {
            c
          }
        }
        u.withNewChildren(newChildren)

      // A special case for Generate, because the output of Generate should not be resolved by
      // ResolveReferences. Attributes in the output will be resolved by ResolveGenerate.
      case g @ Generate(generator, _, _, _, _, _) if generator.resolved => g

      case g @ Generate(generator, join, outer, qualifier, output, child) =>
        val newG = resolveExpressionByPlanOutput(
          generator, child, throws = true, includeLastResort = true)
        if (newG.fastEquals(generator)) {
          g
        } else {
          Generate(newG.asInstanceOf[Generator], join, outer, qualifier, output, child)
        }

      case mg: MapGroups if mg.dataOrder.exists(!_.resolved) =>
        // Resolve against `AppendColumns`'s children, instead of `AppendColumns`,
        // because `AppendColumns`'s serializer might produce conflict attribute
        // names leading to ambiguous references exception.
        val planForResolve = mg.child match {
          case appendColumns: AppendColumns => appendColumns.child
          case plan => plan
        }
        val resolvedOrder = mg.dataOrder
          .map(resolveExpressionByPlanOutput(_, planForResolve).asInstanceOf[SortOrder])
        mg.copy(dataOrder = resolvedOrder)

      // Left and right sort expression have to be resolved against the respective child plan only
      case cg: CoGroup if cg.leftOrder.exists(!_.resolved) || cg.rightOrder.exists(!_.resolved) =>
        // Resolve against `AppendColumns`'s children, instead of `AppendColumns`,
        // because `AppendColumns`'s serializer might produce conflict attribute
        // names leading to ambiguous references exception.
        val (leftPlanForResolve, rightPlanForResolve) = Seq(cg.left, cg.right).map {
          case appendColumns: AppendColumns => appendColumns.child
          case plan => plan
        } match {
          case Seq(left, right) => (left, right)
        }

        val resolvedLeftOrder = cg.leftOrder
          .map(resolveExpressionByPlanOutput(_, leftPlanForResolve).asInstanceOf[SortOrder])
        val resolvedRightOrder = cg.rightOrder
          .map(resolveExpressionByPlanOutput(_, rightPlanForResolve).asInstanceOf[SortOrder])

        cg.copy(leftOrder = resolvedLeftOrder, rightOrder = resolvedRightOrder)

      // Skips plan which contains deserializer expressions, as they should be resolved by another
      // rule: ResolveDeserializer.
      case plan if containsDeserializer(plan.expressions) => plan

      case a: Aggregate => resolveReferencesInAggregate(a)

      // Special case for Project as it supports lateral column alias.
      case p: Project =>
        val resolvedBasic = p.projectList.map(resolveExpressionByPlanChildren(_, p))
        // Lateral column alias has higher priority than outer reference.
        val resolvedWithLCA = resolveLateralColumnAlias(resolvedBasic)
        val resolvedFinal = resolvedWithLCA.map(resolveColsLastResort)
        p.copy(projectList = resolvedFinal.map(_.asInstanceOf[NamedExpression]))

      case o: OverwriteByExpression if o.table.resolved =>
        // The delete condition of `OverwriteByExpression` will be passed to the table
        // implementation and should be resolved based on the table schema.
        o.copy(deleteExpr = resolveExpressionByPlanOutput(o.deleteExpr, o.table))

      case u: UpdateTable => resolveReferencesInUpdate(u)

      case m @ MergeIntoTable(targetTable, sourceTable, _, _, _, _, _)
        if !m.resolved && targetTable.resolved && sourceTable.resolved =>

        EliminateSubqueryAliases(targetTable) match {
          case r: NamedRelation if r.skipSchemaResolution =>
            // Do not resolve the expression if the target table accepts any schema.
            // This allows data sources to customize their own resolution logic using
            // custom resolution rules.
            m

          case _ =>
            val newMatchedActions = m.matchedActions.map {
              case DeleteAction(deleteCondition) =>
                val resolvedDeleteCondition = deleteCondition.map(
                  resolveExpressionByPlanChildren(_, m))
                DeleteAction(resolvedDeleteCondition)
              case UpdateAction(updateCondition, assignments) =>
                val resolvedUpdateCondition = updateCondition.map(
                  resolveExpressionByPlanChildren(_, m))
                UpdateAction(
                  resolvedUpdateCondition,
                  // The update value can access columns from both target and source tables.
                  resolveAssignments(assignments, m, MergeResolvePolicy.BOTH))
              case UpdateStarAction(updateCondition) =>
                val assignments = targetTable.output.map { attr =>
                  Assignment(attr, UnresolvedAttribute(Seq(attr.name)))
                }
                UpdateAction(
                  updateCondition.map(resolveExpressionByPlanChildren(_, m)),
                  // For UPDATE *, the value must be from source table.
                  resolveAssignments(assignments, m, MergeResolvePolicy.SOURCE))
              case o => o
            }
            val newNotMatchedActions = m.notMatchedActions.map {
              case InsertAction(insertCondition, assignments) =>
                // The insert action is used when not matched, so its condition and value can only
                // access columns from the source table.
                val resolvedInsertCondition = insertCondition.map(
                  resolveExpressionByPlanOutput(_, m.sourceTable))
                InsertAction(
                  resolvedInsertCondition,
                  resolveAssignments(assignments, m, MergeResolvePolicy.SOURCE))
              case InsertStarAction(insertCondition) =>
                // The insert action is used when not matched, so its condition and value can only
                // access columns from the source table.
                val resolvedInsertCondition = insertCondition.map(
                  resolveExpressionByPlanOutput(_, m.sourceTable))
                val assignments = targetTable.output.map { attr =>
                  Assignment(attr, UnresolvedAttribute(Seq(attr.name)))
                }
                InsertAction(
                  resolvedInsertCondition,
                  resolveAssignments(assignments, m, MergeResolvePolicy.SOURCE))
              case o => o
            }
            val newNotMatchedBySourceActions = m.notMatchedBySourceActions.map {
              case DeleteAction(deleteCondition) =>
                val resolvedDeleteCondition = deleteCondition.map(
                  resolveExpressionByPlanOutput(_, targetTable))
                DeleteAction(resolvedDeleteCondition)
              case UpdateAction(updateCondition, assignments) =>
                val resolvedUpdateCondition = updateCondition.map(
                  resolveExpressionByPlanOutput(_, targetTable))
                UpdateAction(
                  resolvedUpdateCondition,
                  // The update value can access columns from the target table only.
                  resolveAssignments(assignments, m, MergeResolvePolicy.TARGET))
              case o => o
            }

            val resolvedMergeCondition = resolveExpressionByPlanChildren(m.mergeCondition, m)
            m.copy(mergeCondition = resolvedMergeCondition,
              matchedActions = newMatchedActions,
              notMatchedActions = newNotMatchedActions,
              notMatchedBySourceActions = newNotMatchedBySourceActions)
        }

      // UnresolvedHaving can host grouping expressions and aggregate functions. We should resolve
      // columns with `agg.output` and the rule `ResolveAggregateFunctions` will push them down to
      // Aggregate later.
      case u @ UnresolvedHaving(cond, agg: Aggregate) if !cond.resolved =>
        u.mapExpressions { e =>
          // Columns in HAVING should be resolved with `agg.child.output` first, to follow the SQL
          // standard. See more details in SPARK-31519.
          val resolvedWithAgg = resolveColWithAgg(e, agg)
          resolveExpressionByPlanChildren(resolvedWithAgg, u, includeLastResort = true)
        }

      // RepartitionByExpression can host missing attributes that are from a descendant node.
      // For example, `spark.table("t").select($"a").repartition($"b")`. We can resolve `b` with
      // table `t` even if there is a Project node between the table scan node and Sort node.
      // We also need to propagate the missing attributes from the descendant node to the current
      // node, and project them way at the end via an extra Project.
      case r @ RepartitionByExpression(partitionExprs, child, _, _)
        if !r.resolved || r.missingInput.nonEmpty =>
        val resolvedBasic = partitionExprs.map(resolveExpressionByPlanChildren(_, r))
        val (newPartitionExprs, newChild) = resolveExprsAndAddMissingAttrs(resolvedBasic, child)
        // Missing columns should be resolved right after basic column resolution.
        // See the doc of `ResolveReferences`.
        val resolvedFinal = newPartitionExprs.map(resolveColsLastResort)
        if (child.output == newChild.output) {
          r.copy(resolvedFinal, newChild)
        } else {
          Project(child.output, r.copy(resolvedFinal, newChild))
        }

      // Filter can host both grouping expressions/aggregate functions and missing attributes.
      // The grouping expressions/aggregate functions resolution takes precedence over missing
      // attributes. See the classdoc of `ResolveReferences` for details.
      case f @ Filter(cond, child) if !cond.resolved || f.missingInput.nonEmpty =>
        val resolvedBasic = resolveExpressionByPlanChildren(cond, f)
        val resolvedWithAgg = resolveColWithAgg(resolvedBasic, child)
        val (newCond, newChild) = resolveExprsAndAddMissingAttrs(Seq(resolvedWithAgg), child)
        // Missing columns should be resolved right after basic column resolution.
        // See the doc of `ResolveReferences`.
        val resolvedFinal = resolveColsLastResort(newCond.head)
        if (child.output == newChild.output) {
          f.copy(condition = resolvedFinal)
        } else {
          // Add missing attributes and then project them away.
          val newFilter = Filter(resolvedFinal, newChild)
          Project(child.output, newFilter)
        }

      case s: Sort if !s.resolved || s.missingInput.nonEmpty =>
        resolveReferencesInSort(s)

      // Pass for Execute Immediate as arguments will be resolved by [[SubstituteExecuteImmediate]].
      case e : ExecuteImmediateQuery => e

      case q: LogicalPlan =>
        logTrace(s"Attempting to resolve ${q.simpleString(conf.maxToStringFields)}")
        q.mapExpressions(resolveExpressionByPlanChildren(_, q, includeLastResort = true))
    }

    private object MergeResolvePolicy extends Enumeration {
      val BOTH, SOURCE, TARGET = Value
    }

    def resolveAssignments(
        assignments: Seq[Assignment],
        mergeInto: MergeIntoTable,
        resolvePolicy: MergeResolvePolicy.Value): Seq[Assignment] = {
      assignments.map { assign =>
        val resolvedKey = assign.key match {
          case c if !c.resolved =>
            resolveMergeExprOrFail(c, Project(Nil, mergeInto.targetTable))
          case o => o
        }
        val resolvedValue = assign.value match {
          case c if !c.resolved =>
            val resolvePlan = resolvePolicy match {
              case MergeResolvePolicy.BOTH => mergeInto
              case MergeResolvePolicy.SOURCE => Project(Nil, mergeInto.sourceTable)
              case MergeResolvePolicy.TARGET => Project(Nil, mergeInto.targetTable)
            }
            val resolvedExpr = resolveExprInAssignment(c, resolvePlan)
            val withDefaultResolved = if (conf.enableDefaultColumns) {
              resolveColumnDefaultInAssignmentValue(
                resolvedKey,
                resolvedExpr,
                QueryCompilationErrors
                  .defaultReferencesNotAllowedInComplexExpressionsInMergeInsertsOrUpdates())
            } else {
              resolvedExpr
            }
            checkResolvedMergeExpr(withDefaultResolved, resolvePlan)
            withDefaultResolved
          case o => o
        }
        Assignment(resolvedKey, resolvedValue)
      }
    }

    private def resolveMergeExprOrFail(e: Expression, p: LogicalPlan): Expression = {
      val resolved = resolveExprInAssignment(e, p)
      checkResolvedMergeExpr(resolved, p)
      resolved
    }

    private def checkResolvedMergeExpr(e: Expression, p: LogicalPlan): Unit = {
      e.references.filter(!_.resolved).foreach { a =>
        // Note: This will throw error only on unresolved attribute issues,
        // not other resolution errors like mismatched data types.
        val cols = p.inputSet.toSeq.map(attr => toSQLId(attr.name)).mkString(", ")
        a.failAnalysis(
          errorClass = "UNRESOLVED_COLUMN.WITH_SUGGESTION",
          messageParameters = Map(
            "objectName" -> toSQLId(a.name),
            "proposal" -> cols))
      }
    }

    // Expand the star expression using the input plan first. If failed, try resolve
    // the star expression using the outer query plan and wrap the resolved attributes
    // in outer references. Otherwise throw the original exception.
    private def expand(s: Star, plan: LogicalPlan): Seq[NamedExpression] = {
      withPosition(s) {
        try {
          s.expand(plan, resolver)
        } catch {
          case e: AnalysisException =>
            AnalysisContext.get.outerPlan.map {
              // Only Project, Aggregate, CollectMetrics can host star expressions.
              case u @ (_: Project | _: Aggregate | _: CollectMetrics) =>
                Try(s.expand(u.children.head, resolver)) match {
                  case Success(expanded) => expanded.map(wrapOuterReference)
                  case Failure(_) => throw e
                }
              // Do not use the outer plan to resolve the star expression
              // since the star usage is invalid.
              case _ => throw e
            }.getOrElse { throw e }
        }
      }
    }

    /**
     * Build a project list for Project/Aggregate and expand the star if possible
     */
    private def buildExpandedProjectList(
      exprs: Seq[NamedExpression],
      child: LogicalPlan): Seq[NamedExpression] = {
      exprs.flatMap {
        // Using Dataframe/Dataset API: testData2.groupBy($"a", $"b").agg($"*")
        case s: Star => expand(s, child)
        // Using SQL API without running ResolveAlias: SELECT * FROM testData2 group by a, b
        case UnresolvedAlias(s: Star, _) => expand(s, child)
        case o if containsStar(o :: Nil) => expandStarExpression(o, child) :: Nil
        case o => o :: Nil
      }.map(_.asInstanceOf[NamedExpression])
    }

    /**
     * Returns true if `exprs` contains a [[Star]].
     */
    def containsStar(exprs: Seq[Expression]): Boolean =
      exprs.exists(_.collectFirst { case _: Star => true }.nonEmpty)

    private def extractStar(exprs: Seq[Expression]): Seq[Star] =
      exprs.flatMap(_.collect { case s: Star => s })

    private def isCountStarExpansionAllowed(arguments: Seq[Expression]): Boolean = arguments match {
      case Seq(UnresolvedStar(None)) => true
      case Seq(_: ResolvedStar) => true
      case _ => false
    }

    /**
     * Expands the matching attribute.*'s in `child`'s output.
     */
    def expandStarExpression(expr: Expression, child: LogicalPlan): Expression = {
      expr.transformUp {
        case f0: UnresolvedFunction if !f0.isDistinct &&
          f0.nameParts.map(_.toLowerCase(Locale.ROOT)) == Seq("count") &&
          isCountStarExpansionAllowed(f0.arguments) =>
          // Transform COUNT(*) into COUNT(1).
          f0.copy(nameParts = Seq("count"), arguments = Seq(Literal(1)))
        case f1: UnresolvedFunction if containsStar(f1.arguments) =>
          // SPECIAL CASE: We want to block count(tblName.*) because in spark, count(tblName.*) will
          // be expanded while count(*) will be converted to count(1). They will produce different
          // results and confuse users if there are any null values. For count(t1.*, t2.*), it is
          // still allowed, since it's well-defined in spark.
          if (!conf.allowStarWithSingleTableIdentifierInCount &&
              f1.nameParts == Seq("count") &&
              f1.arguments.length == 1) {
            f1.arguments.foreach {
              case u: UnresolvedStar if u.isQualifiedByTable(child, resolver) =>
                throw QueryCompilationErrors
                  .singleTableStarInCountNotAllowedError(u.target.get.mkString("."))
              case _ => // do nothing
            }
          }
          f1.copy(arguments = f1.arguments.flatMap {
            case s: Star => expand(s, child)
            case o => o :: Nil
          })
        case c: CreateNamedStruct if containsStar(c.valExprs) =>
          val newChildren = c.children.grouped(2).flatMap {
            case Seq(k, s : Star) => CreateStruct(expand(s, child)).children
            case kv => kv
          }
          c.copy(children = newChildren.toList )
        case c: CreateArray if containsStar(c.children) =>
          c.copy(children = c.children.flatMap {
            case s: Star => expand(s, child)
            case o => o :: Nil
          })
        case p: Murmur3Hash if containsStar(p.children) =>
          p.copy(children = p.children.flatMap {
            case s: Star => expand(s, child)
            case o => o :: Nil
          })
        case p: XxHash64 if containsStar(p.children) =>
          p.copy(children = p.children.flatMap {
            case s: Star => expand(s, child)
            case o => o :: Nil
          })
        case p: In if containsStar(p.children) =>
          p.copy(list = p.list.flatMap {
            case s: Star => expand(s, child)
            case o => o :: Nil
          })
        // count(*) has been replaced by count(1)
        case o if containsStar(o.children) =>
          throw QueryCompilationErrors.invalidStarUsageError(s"expression `${o.prettyName}`",
            extractStar(o.children))
      }
    }
  }

  private def containsDeserializer(exprs: Seq[Expression]): Boolean = {
    exprs.exists(_.exists(_.isInstanceOf[UnresolvedDeserializer]))
  }

  /**
   * In many dialects of SQL it is valid to use ordinal positions in order/sort by and group by
   * clauses. This rule is to convert ordinal positions to the corresponding expressions in the
   * select list. This support is introduced in Spark 2.0.
   *
   * - When the sort references or group by expressions are not integer but foldable expressions,
   * just ignore them.
   * - When spark.sql.orderByOrdinal/spark.sql.groupByOrdinal is set to false, ignore the position
   * numbers too.
   *
   * Before the release of Spark 2.0, the literals in order/sort by and group by clauses
   * have no effect on the results.
   */
  object ResolveOrdinalInOrderByAndGroupBy extends Rule[LogicalPlan] {
    def apply(plan: LogicalPlan): LogicalPlan = plan.resolveOperatorsUpWithPruning(
      _.containsPattern(UNRESOLVED_ORDINAL), ruleId) {
      case p if !p.childrenResolved => p
      // Replace the index with the related attribute for ORDER BY,
      // which is a 1-base position of the projection list.
      case Sort(orders, global, child, hint)
        if orders.exists(_.child.isInstanceOf[UnresolvedOrdinal]) =>
        val newOrders = orders map {
          case s @ SortOrder(UnresolvedOrdinal(index), direction, nullOrdering, _) =>
            if (index > 0 && index <= child.output.size) {
              SortOrder(child.output(index - 1), direction, nullOrdering, Seq.empty)
            } else {
              throw QueryCompilationErrors.orderByPositionRangeError(index, child.output.size, s)
            }
          case o => o
        }
        Sort(newOrders, global, child, hint)

      // Replace the index with the corresponding expression in aggregateExpressions. The index is
      // a 1-base position of aggregateExpressions, which is output columns (select expression)
      case Aggregate(groups, aggs, child, hint)
        if aggs
          .filter(!containUnresolvedPipeAggregateOrdinal(_))
          .forall(_.resolved) &&
        groups.exists(containUnresolvedOrdinal) =>
        val newAggs = aggs.map(resolvePipeAggregateExpressionOrdinal(_, child.output))
        val newGroups = groups.map(resolveGroupByExpressionOrdinal(_, newAggs))
        Aggregate(newGroups, newAggs, child, hint)
    }

    private def containUnresolvedOrdinal(e: Expression): Boolean = e match {
      case _: UnresolvedOrdinal => true
      case gs: BaseGroupingSets => gs.children.exists(containUnresolvedOrdinal)
      case _ => false
    }

    private def containUnresolvedPipeAggregateOrdinal(e: Expression): Boolean = e match {
      case UnresolvedAlias(_: UnresolvedPipeAggregateOrdinal, _) => true
      case _ => false
    }

    private def resolveGroupByExpressionOrdinal(
        expr: Expression,
        aggs: Seq[Expression]): Expression = expr match {
      case ordinal @ UnresolvedOrdinal(index) =>
        withPosition(ordinal) {
          if (index > 0 && index <= aggs.size) {
            val ordinalExpr = aggs(index - 1)

            if (ordinalExpr.exists(_.isInstanceOf[AggregateExpression])) {
              throw QueryCompilationErrors.groupByPositionRefersToAggregateFunctionError(
                index, ordinalExpr)
            }

            ordinalExpr
          } else {
            throw QueryCompilationErrors.groupByPositionRangeError(index, aggs.size)
          }
        }
      case gs: BaseGroupingSets =>
        gs.withNewChildren(gs.children.map(resolveGroupByExpressionOrdinal(_, aggs)))
      case others => others
    }
  }

  private def resolvePipeAggregateExpressionOrdinal(
      expr: NamedExpression,
      inputs: Seq[Attribute]): NamedExpression = expr match {
    case UnresolvedAlias(UnresolvedPipeAggregateOrdinal(index), _) =>
      // In this case, the user applied the SQL pipe aggregate operator ("|> AGGREGATE") and used
      // ordinals in its GROUP BY clause. This expression then refers to the i-th attribute of the
      // child operator (one-based). Here we resolve the ordinal to the corresponding attribute.
      inputs(index - 1)
    case other =>
      other
  }

  /**
   * Checks whether a function identifier referenced by an [[UnresolvedFunction]] is defined in the
   * function registry. Note that this rule doesn't try to resolve the [[UnresolvedFunction]]. It
   * only performs simple existence check according to the function identifier to quickly identify
   * undefined functions without triggering relation resolution, which may incur potentially
   * expensive partition/schema discovery process in some cases.
   * In order to avoid duplicate external functions lookup, the external function identifier will
   * store in the local hash set externalFunctionNameSet.
   * @see [[ResolveFunctions]]
   * @see https://issues.apache.org/jira/browse/SPARK-19737
   */
  object LookupFunctions extends Rule[LogicalPlan] {
    override def apply(plan: LogicalPlan): LogicalPlan = {
      val externalFunctionNameSet = new mutable.HashSet[Seq[String]]()

      plan.resolveExpressionsWithPruning(_.containsAnyPattern(UNRESOLVED_FUNCTION)) {
        case f @ UnresolvedFunction(nameParts, _, _, _, _, _, _) =>
          if (functionResolution.lookupBuiltinOrTempFunction(nameParts, Some(f)).isDefined) {
            f
          } else {
            val CatalogAndIdentifier(catalog, ident) =
              relationResolution.expandIdentifier(nameParts)
            val fullName =
              normalizeFuncName((catalog.name +: ident.namespace :+ ident.name).toImmutableArraySeq)
            if (externalFunctionNameSet.contains(fullName)) {
              f
            } else if (catalog.asFunctionCatalog.functionExists(ident)) {
              externalFunctionNameSet.add(fullName)
              f
            } else {
              val catalogPath = (catalog.name() +: catalogManager.currentNamespace).mkString(".")
              throw QueryCompilationErrors.unresolvedRoutineError(
                nameParts,
                Seq("system.builtin", "system.session", catalogPath),
                f.origin)
            }
          }
      }
    }

    def normalizeFuncName(name: Seq[String]): Seq[String] = {
      if (conf.caseSensitiveAnalysis) {
        name
      } else {
        name.map(_.toLowerCase(Locale.ROOT))
      }
    }
  }

  /**
   * Replaces [[UnresolvedFunctionName]]s with concrete [[LogicalPlan]]s.
   * Replaces [[UnresolvedFunction]]s with concrete [[Expression]]s.
   * Replaces [[UnresolvedGenerator]]s with concrete [[Expression]]s.
   * Replaces [[UnresolvedTableValuedFunction]]s with concrete [[LogicalPlan]]s.
   */
  object ResolveFunctions extends Rule[LogicalPlan] {
    def apply(plan: LogicalPlan): LogicalPlan = plan.resolveOperatorsUpWithPruning(
      _.containsAnyPattern(UNRESOLVED_FUNC, UNRESOLVED_FUNCTION, GENERATOR,
        UNRESOLVED_TABLE_VALUED_FUNCTION, UNRESOLVED_TVF_ALIASES), ruleId) {
      // Resolve functions with concrete relations from v2 catalog.
      case u @ UnresolvedFunctionName(nameParts, cmd, requirePersistentFunc, mismatchHint, _) =>
        functionResolution.lookupBuiltinOrTempFunction(nameParts, None)
          .orElse(functionResolution.lookupBuiltinOrTempTableFunction(nameParts)).map { info =>
          if (requirePersistentFunc) {
            throw QueryCompilationErrors.expectPersistentFuncError(
              nameParts.head, cmd, mismatchHint, u)
          } else {
            ResolvedNonPersistentFunc(nameParts.head, V1Function(info))
          }
        }.getOrElse {
          val CatalogAndIdentifier(catalog, ident) =
            relationResolution.expandIdentifier(nameParts)
          val fullName = catalog.name +: ident.namespace :+ ident.name
          CatalogV2Util.loadFunction(catalog, ident).map { func =>
            ResolvedPersistentFunc(catalog.asFunctionCatalog, ident, func)
          }.getOrElse(u.copy(possibleQualifiedName = Some(fullName.toImmutableArraySeq)))
        }

      // Resolve table-valued function references.
      case u: UnresolvedTableValuedFunction if u.functionArgs.forall(_.resolved) =>
        withPosition(u) {
          try {
            val resolvedFunc = functionResolution.resolveBuiltinOrTempTableFunction(
                u.name, u.functionArgs).getOrElse {
              val CatalogAndIdentifier(catalog, ident) =
                relationResolution.expandIdentifier(u.name)
              if (CatalogV2Util.isSessionCatalog(catalog)) {
                v1SessionCatalog.resolvePersistentTableFunction(
                  ident.asFunctionIdentifier, u.functionArgs)
              } else {
                throw QueryCompilationErrors.missingCatalogAbilityError(
                  catalog, "table-valued functions")
              }
            }
            resolvedFunc.transformAllExpressionsWithPruning(
              _.containsPattern(FUNCTION_TABLE_RELATION_ARGUMENT_EXPRESSION))  {
              case t: FunctionTableSubqueryArgumentExpression =>
                resolvedFunc match {
                  case Generate(_: PythonUDTF, _, _, _, _, _) =>
                  case Generate(_: UnresolvedPolymorphicPythonUDTF, _, _, _, _, _) =>
                  case _ =>
                    assert(!t.hasRepartitioning,
                      "Cannot evaluate the table-valued function call because it included the " +
                        "PARTITION BY clause, but only Python table functions support this " +
                        "clause")
                }
                t
            }
          } catch {
            case _: NoSuchFunctionException =>
              u.failAnalysis(
                errorClass = "UNRESOLVABLE_TABLE_VALUED_FUNCTION",
                messageParameters = Map("name" -> toSQLId(u.name)))
          }
        }

      // Resolve table-valued functions' output column aliases.
      case u: UnresolvedTVFAliases if u.child.resolved =>
        // Add `Project` with the aliases.
        val outputAttrs = u.child.output
        // Checks if the number of the aliases is equal to expected one
        if (u.outputNames.size != outputAttrs.size) {
          u.failAnalysis(
            errorClass = "NUM_TABLE_VALUE_ALIASES_MISMATCH",
            messageParameters = Map(
              "funcName" -> toSQLId(u.name),
              "aliasesNum" -> u.outputNames.size.toString,
              "outColsNum" -> outputAttrs.size.toString))
        }
        val aliases = outputAttrs.zip(u.outputNames).map {
          case (attr, name) => Alias(attr, name)()
        }
        Project(aliases, u.child)

      case p: LogicalPlan
          if p.resolved && p.containsPattern(FUNCTION_TABLE_RELATION_ARGUMENT_EXPRESSION) =>
        withPosition(p) {
          val tableArgs =
            mutable.ArrayBuffer.empty[(FunctionTableSubqueryArgumentExpression, LogicalPlan)]

          val tvf = p.transformExpressionsWithPruning(
            _.containsPattern(FUNCTION_TABLE_RELATION_ARGUMENT_EXPRESSION)) {
            case t: FunctionTableSubqueryArgumentExpression =>
              val alias = SubqueryAlias.generateSubqueryName(s"_${tableArgs.size}")
              tableArgs.append((t, SubqueryAlias(alias, t.evaluable)))
              UnresolvedAttribute(Seq(alias, "c"))
          }

          assert(tableArgs.nonEmpty)
          if (!conf.tvfAllowMultipleTableArguments && tableArgs.size > 1) {
            throw QueryCompilationErrors.tableValuedFunctionTooManyTableArgumentsError(
              tableArgs.size)
          }
          val alias = SubqueryAlias.generateSubqueryName(s"_${tableArgs.size}")

          // Propagate the column indexes for TABLE arguments to the PythonUDTF instance.
          val f: FunctionTableSubqueryArgumentExpression = tableArgs.head._1
          val tvfWithTableColumnIndexes = tvf match {
            case g @ Generate(pyudtf: PythonUDTF, _, _, _, _, _)
                if f.extraProjectedPartitioningExpressions.nonEmpty =>
              val partitionColumnIndexes = if (f.selectedInputExpressions.isEmpty) {
                PythonUDTFPartitionColumnIndexes(f.partitioningExpressionIndexes)
              } else {
                // If the UDTF specified 'select' expression(s), we added a projection to compute
                // them plus the 'partitionBy' expression(s) afterwards.
                PythonUDTFPartitionColumnIndexes(
                  (0 until f.extraProjectedPartitioningExpressions.length)
                    .map(_ + f.selectedInputExpressions.length))
              }
              g.copy(generator = pyudtf.copy(
                pythonUDTFPartitionColumnIndexes = Some(partitionColumnIndexes)))
            case _ => tvf
          }

          Project(
            Seq(UnresolvedStar(Some(Seq(alias)))),
            LateralJoin(
              tableArgs.map(_._2).reduceLeft(Join(_, _, Inner, None, JoinHint.NONE)),
              LateralSubquery(SubqueryAlias(alias, tvfWithTableColumnIndexes)), Inner, None)
          )
        }

      case q: LogicalPlan =>
        q.transformExpressionsUpWithPruning(
          _.containsAnyPattern(UNRESOLVED_FUNCTION, GENERATOR),
          ruleId) {
          case u @ UnresolvedFunction(nameParts, arguments, _, _, _, _, _)
              if functionResolution.hasLambdaAndResolvedArguments(arguments) => withPosition(u) {
            functionResolution.resolveBuiltinOrTempFunction(nameParts, arguments, u).map {
              case func: HigherOrderFunction => func
              case other => other.failAnalysis(
                errorClass = "INVALID_LAMBDA_FUNCTION_CALL.NON_HIGHER_ORDER_FUNCTION",
                messageParameters = Map(
                  "class" -> other.getClass.getCanonicalName))
            }.getOrElse {
              throw QueryCompilationErrors.unresolvedRoutineError(
                nameParts,
                // We don't support persistent high-order functions yet.
                Seq("system.builtin", "system.session"),
                u.origin)
            }
          }

          case u if !u.childrenResolved => u // Skip until children are resolved.

          case u @ UnresolvedGenerator(name, arguments) => withPosition(u) {
            // For generator function, the parser only accepts v1 function name and creates
            // `FunctionIdentifier`.
            v1SessionCatalog.lookupFunction(name, arguments) match {
              case generator: Generator => generator
              case other => throw QueryCompilationErrors.generatorNotExpectedError(
                name, other.getClass.getCanonicalName)
            }
          }

          case u: UnresolvedFunction => functionResolution.resolveFunction(u)

          case u: UnresolvedPolymorphicPythonUDTF => withPosition(u) {
            // Check if this is a call to a Python user-defined table function whose polymorphic
            // 'analyze' method returned metadata indicated requested partitioning and/or
            // ordering properties of the input relation. In that event, make sure that the UDTF
            // call did not include any explicit PARTITION BY and/or ORDER BY clauses for the
            // corresponding TABLE argument, and then update the TABLE argument representation
            // to apply the requested partitioning and/or ordering.
            val analyzeResult = u.resolveElementMetadata(u.func, u.children)
            val newChildren = u.children.map {
              case NamedArgumentExpression(key, t: FunctionTableSubqueryArgumentExpression) =>
                NamedArgumentExpression(key, analyzeResult.applyToTableArgument(u.name, t))
              case t: FunctionTableSubqueryArgumentExpression =>
                analyzeResult.applyToTableArgument(u.name, t)
              case c => c
            }
            PythonUDTF(
              u.name, u.func, analyzeResult.schema, Some(analyzeResult.pickledAnalyzeResult),
              newChildren, u.evalType, u.udfDeterministic, u.resultId)
          }
        }
    }
  }

  /**
   * A rule that resolves procedures.
   */
  object ResolveProcedures extends Rule[LogicalPlan] {
    def apply(plan: LogicalPlan): LogicalPlan = plan.resolveOperatorsWithPruning(
      _.containsPattern(UNRESOLVED_PROCEDURE), ruleId) {
      case Call(UnresolvedProcedure(CatalogAndIdentifier(catalog, ident)), args, execute) =>
        val procedureCatalog = catalog.asProcedureCatalog
        val procedure = load(procedureCatalog, ident)
        Call(ResolvedProcedure(procedureCatalog, ident, procedure), args, execute)
    }

    private def load(catalog: ProcedureCatalog, ident: Identifier): UnboundProcedure = {
      try {
        catalog.loadProcedure(ident)
      } catch {
        case e: Exception if !e.isInstanceOf[SparkThrowable] =>
          val nameParts = catalog.name +: ident.asMultipartIdentifier
          throw QueryCompilationErrors.failedToLoadRoutineError(nameParts, e)
      }
    }
  }

  /**
   * A rule that binds procedures to the input types and rearranges arguments as needed.
   */
  object BindProcedures extends Rule[LogicalPlan] {
    def apply(plan: LogicalPlan): LogicalPlan = plan resolveOperators {
      case Call(ResolvedProcedure(catalog, ident, unbound: UnboundProcedure), args, execute)
          if args.forall(_.resolved) =>
        val inputType = extractInputType(args)
        val bound = unbound.bind(inputType)
        validateParameterModes(bound)
        val rearrangedArgs = NamedParametersSupport.defaultRearrange(bound, args)
        Call(ResolvedProcedure(catalog, ident, bound), rearrangedArgs, execute)
    }

    private def extractInputType(args: Seq[Expression]): StructType = {
      val fields = args.zipWithIndex.map {
        case (NamedArgumentExpression(name, value), _) =>
          StructField(name, value.dataType, value.nullable, byNameMetadata)
        case (arg, index) =>
          StructField(s"param$index", arg.dataType, arg.nullable)
      }
      StructType(fields)
    }

    private def byNameMetadata: Metadata = {
      new MetadataBuilder()
        .putBoolean(ProcedureParameter.BY_NAME_METADATA_KEY, value = true)
        .build()
    }

   private def validateParameterModes(procedure: BoundProcedure): Unit = {
     procedure.parameters.find(_.mode != ProcedureParameter.Mode.IN).foreach { param =>
       throw SparkException.internalError(s"Unsupported parameter mode: ${param.mode}")
     }
   }
  }

  /**
   * This rule resolves and rewrites subqueries inside expressions.
   *
   * Note: CTEs are handled in CTESubstitution.
   */
  object ResolveSubquery extends Rule[LogicalPlan] {
    /**
     * Resolves the subquery plan that is referenced in a subquery expression, by invoking the
     * entire analyzer recursively. We set outer plan in `AnalysisContext`, so that the analyzer
     * can resolve outer references.
     *
     * Outer references of the subquery are updated as children of Subquery expression.
     */
    private def resolveSubQuery(
        e: SubqueryExpression,
        outer: LogicalPlan)(
        f: (LogicalPlan, Seq[Expression]) => SubqueryExpression): SubqueryExpression = {
      val newSubqueryPlan = AnalysisContext.withOuterPlan(outer) {
        executeSameContext(e.plan)
      }

      // If the subquery plan is fully resolved, pull the outer references and record
      // them as children of SubqueryExpression.
      if (newSubqueryPlan.resolved) {
        // Record the outer references as children of subquery expression.
        f(newSubqueryPlan, SubExprUtils.getOuterReferences(newSubqueryPlan))
      } else {
        e.withNewPlan(newSubqueryPlan)
      }
    }

    /**
     * Resolves the subquery. Apart of resolving the subquery and outer references (if any)
     * in the subquery plan, the children of subquery expression are updated to record the
     * outer references. This is needed to make sure
     * (1) The column(s) referred from the outer query are not pruned from the plan during
     *     optimization.
     * (2) Any aggregate expression(s) that reference outer attributes are pushed down to
     *     outer plan to get evaluated.
     */
    private def resolveSubQueries(plan: LogicalPlan, outer: LogicalPlan): LogicalPlan = {
      plan.transformAllExpressionsWithPruning(_.containsPattern(PLAN_EXPRESSION), ruleId) {
        case s @ ScalarSubquery(sub, _, exprId, _, _, _, _) if !sub.resolved =>
          resolveSubQuery(s, outer)(ScalarSubquery(_, _, exprId))
        case e @ Exists(sub, _, exprId, _, _) if !sub.resolved =>
          resolveSubQuery(e, outer)(Exists(_, _, exprId))
        case InSubquery(values, l @ ListQuery(_, _, exprId, _, _, _))
            if values.forall(_.resolved) && !l.resolved =>
          val expr = resolveSubQuery(l, outer)((plan, exprs) => {
            ListQuery(plan, exprs, exprId, plan.output.length)
          })
          InSubquery(values, expr.asInstanceOf[ListQuery])
        case s @ LateralSubquery(sub, _, exprId, _, _) if !sub.resolved =>
          resolveSubQuery(s, outer)(LateralSubquery(_, _, exprId))
        case a: FunctionTableSubqueryArgumentExpression if !a.plan.resolved =>
          resolveSubQuery(a, outer)(
            (plan, outerAttrs) => a.copy(plan = plan, outerAttrs = outerAttrs))
      }
    }

    /**
     * Resolve and rewrite all subqueries in an operator tree..
     */
    def apply(plan: LogicalPlan): LogicalPlan = plan.resolveOperatorsUpWithPruning(
      _.containsPattern(PLAN_EXPRESSION), ruleId) {
      case j: LateralJoin if j.left.resolved =>
        // We can't pass `LateralJoin` as the outer plan, as its right child is not resolved yet
        // and we can't call `LateralJoin.resolveChildren` to resolve outer references. Here we
        // create a fake Project node as the outer plan.
        resolveSubQueries(j, Project(Nil, j.left))
      // Only a few unary nodes (Project/Filter/Aggregate) can contain subqueries.
      case q: UnaryNode if q.childrenResolved =>
        resolveSubQueries(q, q)
      case r: RelationTimeTravel =>
        resolveSubQueries(r, r)
      case j: Join if j.childrenResolved && j.duplicateResolved =>
        resolveSubQueries(j, j)
      case tvf: UnresolvedTableValuedFunction =>
        resolveSubQueries(tvf, tvf)
      case s: SupportsSubquery if s.childrenResolved =>
        resolveSubQueries(s, s)
    }
  }

  /**
   * Replaces unresolved column aliases for a subquery with projections.
   */
  object ResolveSubqueryColumnAliases extends Rule[LogicalPlan] {

     def apply(plan: LogicalPlan): LogicalPlan = plan.resolveOperatorsUpWithPruning(
       _.containsPattern(UNRESOLVED_SUBQUERY_COLUMN_ALIAS), ruleId) {
      case u @ UnresolvedSubqueryColumnAliases(columnNames, child) if child.resolved =>
        // Resolves output attributes if a query has alias names in its subquery:
        // e.g., SELECT * FROM (SELECT 1 AS a, 1 AS b) t(col1, col2)
        val outputAttrs = child.output
        // Checks if the number of the aliases equals to the number of output columns
        // in the subquery.
        if (columnNames.size != outputAttrs.size) {
          throw QueryCompilationErrors.aliasNumberNotMatchColumnNumberError(
            columnNames.size, outputAttrs.size, u)
        }
        val aliases = outputAttrs.zip(columnNames).map { case (attr, aliasName) =>
          Alias(attr, aliasName)()
        }
        Project(aliases, child)
    }
  }

  /**
   * This rule resolves SQL function expressions. It pulls out function inputs and place them
   * in a separate [[Project]] node below the operator and replace the SQL function with its
   * actual function body. SQL function expressions in [[Aggregate]] are handled in a special
   * way. Non-aggregated SQL functions in the aggregate expressions of an Aggregate need to be
   * pulled out into a Project above the Aggregate before replacing the SQL function expressions
   * with actual function bodies. For example:
   *
   * Before:
   *   Aggregate [c1] [foo(c1), foo(max(c2)), sum(foo(c2)) AS sum]
   *   +- Relation [c1, c2]
   *
   * After:
   *   Project [foo(c1), foo(max_c2), sum]
   *   +- Aggregate [c1] [c1, max(c2) AS max_c2, sum(foo(c2)) AS sum]
   *      +- Relation [c1, c2]
   */
  object ResolveSQLFunctions extends Rule[LogicalPlan] {

    private def hasSQLFunctionExpression(exprs: Seq[Expression]): Boolean = {
      exprs.exists(_.find(_.isInstanceOf[SQLFunctionExpression]).nonEmpty)
    }

    /**
     * Check if the function input contains aggregate expressions.
     */
    private def checkFunctionInput(f: SQLFunctionExpression): Unit = {
      if (f.inputs.exists(AggregateExpression.containsAggregate)) {
        // The input of a SQL function should not contain aggregate functions after
        // `extractAndRewrite`. If there are aggregate functions, it means they are
        // nested in another aggregate function, which is not allowed.
        // For example: SELECT sum(foo(sum(c1))) FROM t
        // We have to throw the error here because otherwise the query plan after
        // resolving the SQL function will not be valid.
        throw new AnalysisException(
          errorClass = "NESTED_AGGREGATE_FUNCTION",
          messageParameters = Map.empty)
      }
    }

    /**
     * Resolve a SQL function expression as a logical plan check if it can be analyzed.
     */
    private def resolve(f: SQLFunctionExpression): LogicalPlan = {
      // Validate the SQL function input.
      checkFunctionInput(f)
      val plan = v1SessionCatalog.makeSQLFunctionPlan(f.name, f.function, f.inputs)
      val resolved = SQLFunctionContext.withSQLFunction {
        // Resolve the SQL function plan using its context.
        val conf = new SQLConf()
        f.function.getSQLConfigs.foreach { case (k, v) => conf.settings.put(k, v) }
        SQLConf.withExistingConf(conf) {
          executeSameContext(plan)
        }
      }
      // Fail the analysis eagerly if a SQL function cannot be resolved using its input.
      SimpleAnalyzer.checkAnalysis(resolved)
      resolved
    }

    /**
     * Rewrite SQL function expressions into actual resolved function bodies and extract
     * function inputs into the given project list.
     */
    private def rewriteSQLFunctions[E <: Expression](
        expression: E,
        projectList: ArrayBuffer[NamedExpression]): E = {
      val newExpr = expression match {
        case f: SQLFunctionExpression if !hasSQLFunctionExpression(f.inputs) &&
          // Make sure LateralColumnAliasReference in parameters is resolved and eliminated first.
          // Otherwise, the projectList can contain the LateralColumnAliasReference, which will be
          // pushed down to a Project without the 'referenced' alias by LCA present, leaving it
          // unresolved.
          !f.inputs.exists(_.containsPattern(LATERAL_COLUMN_ALIAS_REFERENCE)) =>
          withPosition(f) {
            val plan = resolve(f)
            // Extract the function input project list from the SQL function plan and
            // inline the SQL function expression.
            plan match {
              case Project(body :: Nil, Project(aliases, _: LocalRelation)) =>
                projectList ++= aliases
                SQLScalarFunction(f.function, aliases.map(_.toAttribute), body)
              case o =>
                throw new AnalysisException(
                  errorClass = "INVALID_SQL_FUNCTION_PLAN_STRUCTURE",
                  messageParameters = Map("plan" -> o.toString))
            }
          }
        case o => o.mapChildren(rewriteSQLFunctions(_, projectList))
      }
      newExpr.asInstanceOf[E]
    }

    /**
     * Check if the given expression contains expressions that should be extracted,
     * i.e. non-aggregated SQL functions with non-foldable inputs.
     */
    private def shouldExtract(e: Expression): Boolean = e match {
      // Return false if the expression is already an aggregate expression.
      case _: AggregateExpression => false
      case _: SQLFunctionExpression => true
      case _: LeafExpression => false
      case o => o.children.exists(shouldExtract)
    }

    /**
     * Extract aggregate expressions from the given expression and replace
     * them with attribute references.
     * Example:
     *   Before: foo(c1) + foo(max(c2)) + max(foo(c2))
     *   After: foo(c1) + foo(max_c2) + max_foo_c2
     *   Extracted expressions: [c1, max(c2) AS max_c2, max(foo(c2)) AS max_foo_c2]
     */
    private def extractAndRewrite[T <: Expression](
        expression: T,
        extractedExprs: ArrayBuffer[NamedExpression]): T = {
      val newExpr = expression match {
        case e if !shouldExtract(e) =>
          val exprToAdd: NamedExpression = e match {
            case o: OuterReference => Alias(o, toPrettySQL(o.e))()
            case ne: NamedExpression => ne
            case o => Alias(o, toPrettySQL(o))()
          }
          extractedExprs += exprToAdd
          exprToAdd.toAttribute
        case f: SQLFunctionExpression =>
          val newInputs = f.inputs.map(extractAndRewrite(_, extractedExprs))
          f.copy(inputs = newInputs)
        case o => o.mapChildren(extractAndRewrite(_, extractedExprs))
      }
      newExpr.asInstanceOf[T]
    }

    /**
     * Replace all [[SQLFunctionExpression]]s in an expression with attribute references
     * from the aliasMap.
     */
    private def replaceSQLFunctionWithAttr[T <: Expression](
        expr: T,
        aliasMap: mutable.HashMap[Expression, Alias]): T = {
      expr.transform {
        case f: SQLFunctionExpression if aliasMap.contains(f.canonicalized) =>
          aliasMap(f.canonicalized).toAttribute
      }.asInstanceOf[T]
    }

    private def rewrite(plan: LogicalPlan): LogicalPlan = plan match {
      // Return if a sub-tree does not contain SQLFunctionExpression.
      case p: LogicalPlan if !p.containsPattern(SQL_FUNCTION_EXPRESSION) => p

      case f @ Filter(cond, a: Aggregate)
        if !f.resolved || AggregateExpression.containsAggregate(cond) ||
          ResolveGroupingAnalytics.hasGroupingFunction(cond) ||
          cond.containsPattern(TEMP_RESOLVED_COLUMN) =>
        // If the filter's condition contains aggregate expressions or grouping expressions or temp
        // resolved column, we cannot rewrite both the filter and the aggregate until they are
        // resolved by ResolveAggregateFunctions or ResolveGroupingAnalytics, because rewriting SQL
        // functions in aggregate can add an additional project on top of the aggregate
        // which breaks the pattern matching in those rules.
        f.copy(child = a.copy(child = rewrite(a.child)))

      case h @ UnresolvedHaving(_, a: Aggregate) =>
        // Similarly UnresolvedHaving should be resolved by ResolveAggregateFunctions first
        // before rewriting aggregate.
        h.copy(child = a.copy(child = rewrite(a.child)))

      case a: Aggregate if a.resolved && hasSQLFunctionExpression(a.expressions) =>
        val child = rewrite(a.child)
        // Extract SQL functions in the grouping expressions and place them in a project list
        // below the current aggregate. Also update their appearances in the aggregate expressions.
        val bottomProjectList = ArrayBuffer.empty[NamedExpression]
        val aliasMap = mutable.HashMap.empty[Expression, Alias]
        val newGrouping = a.groupingExpressions.map { expr =>
          expr.transformDown {
            case f: SQLFunctionExpression =>
              val alias = aliasMap.getOrElseUpdate(f.canonicalized, Alias(f, f.name)())
              bottomProjectList += alias
              alias.toAttribute
          }
        }
        val aggregateExpressions = a.aggregateExpressions.map(
          replaceSQLFunctionWithAttr(_, aliasMap))

        // Rewrite SQL functions in the aggregate expressions that are not wrapped in
        // aggregate functions. They need to be extracted into a project list above the
        // current aggregate.
        val aggExprs = ArrayBuffer.empty[NamedExpression]
        val topProjectList = aggregateExpressions.map(extractAndRewrite(_, aggExprs))

        // Rewrite SQL functions in the new aggregate expressions that are wrapped inside
        // aggregate functions.
        val newAggExprs = aggExprs.map(rewriteSQLFunctions(_, bottomProjectList))

        val bottomProject = if (bottomProjectList.nonEmpty) {
          Project(child.output ++ bottomProjectList, child)
        } else {
          child
        }
        val newAgg = if (newGrouping.nonEmpty || newAggExprs.nonEmpty) {
          a.copy(
            groupingExpressions = newGrouping,
            aggregateExpressions = newAggExprs.toSeq,
            child = bottomProject)
        } else {
          bottomProject
        }
        if (topProjectList.nonEmpty) Project(topProjectList, newAgg) else newAgg

      case p: Project if p.resolved && hasSQLFunctionExpression(p.expressions) =>
        val newChild = rewrite(p.child)
        val projectList = ArrayBuffer.empty[NamedExpression]
        val newPList = p.projectList.map(rewriteSQLFunctions(_, projectList))
        if (newPList != newChild.output) {
          p.copy(newPList, Project(newChild.output ++ projectList, newChild))
        } else {
          assert(projectList.isEmpty)
          p.copy(child = newChild)
        }

      case f: Filter if f.resolved && hasSQLFunctionExpression(f.expressions) =>
        val newChild = rewrite(f.child)
        val projectList = ArrayBuffer.empty[NamedExpression]
        val newCond = rewriteSQLFunctions(f.condition, projectList)
        if (newCond != f.condition) {
          Project(f.output, Filter(newCond, Project(newChild.output ++ projectList, newChild)))
        } else {
          assert(projectList.isEmpty)
          f.copy(child = newChild)
        }

      case j: Join if j.resolved && hasSQLFunctionExpression(j.expressions) =>
        val newLeft = rewrite(j.left)
        val newRight = rewrite(j.right)
        val projectList = ArrayBuffer.empty[NamedExpression]
        val joinCond = j.condition.map(rewriteSQLFunctions(_, projectList))
        if (joinCond != j.condition) {
          // Join condition cannot have non-deterministic expressions. We can safely
          // replace the aliases with the original SQL function input expressions.
          val aliasMap = projectList.collect { case a: Alias => a.toAttribute -> a.child }.toMap
          val newJoinCond = joinCond.map(_.transform {
            case a: Attribute => aliasMap.getOrElse(a, a)
          })
          j.copy(left = newLeft, right = newRight, condition = newJoinCond)
        } else {
          assert(projectList.isEmpty)
          j.copy(left = newLeft, right = newRight)
        }

      case o: LogicalPlan if o.resolved && hasSQLFunctionExpression(o.expressions) =>
        o.transformExpressionsWithPruning(_.containsPattern(SQL_FUNCTION_EXPRESSION)) {
          case f: SQLFunctionExpression =>
            f.failAnalysis(
              errorClass = "UNSUPPORTED_SQL_UDF_USAGE",
              messageParameters = Map(
                "functionName" -> toSQLId(f.function.name.nameParts),
                "nodeName" -> o.nodeName.toString))
        }

      case p: LogicalPlan => p.mapChildren(rewrite)
    }

    def apply(plan: LogicalPlan): LogicalPlan = {
      // Only rewrite SQL functions when they are not in nested function calls.
      if (SQLFunctionContext.get.nestedSQLFunctionDepth > 0) {
        plan
      } else {
        rewrite(plan)
      }
    }
  }

  /*
   * This rule resolves SQL table functions.
   */
  object ResolveSQLTableFunctions extends Rule[LogicalPlan] with AliasHelper {

    /**
     * Check if a subquery plan is subject to the COUNT bug that can cause wrong results.
     * A lateral correlation can only be removed if the lateral subquery is not subject to
     * the COUNT bug. Currently only lateral correlation can handle it correctly.
     */
    private def hasCountBug(sub: LogicalPlan): Boolean = sub.find {
      // The COUNT bug occurs when there is an Aggregate that satisfies all the following
      // conditions:
      // 1) is on the correlation path
      // 2) has non-empty group by expressions
      // 3) has one or more output columns that evaluate to non-null values with empty input.
      //    E.g: COUNT(empty row) = 0.
      // For simplicity, we use a stricter criteria (1 and 2 only) to determine if a query
      // is subject to the COUNT bug.
      case a: Aggregate if a.groupingExpressions.nonEmpty => hasOuterReferences(a.child)
      case _ => false
    }.nonEmpty

    /**
     * Rewrite a resolved SQL table function plan by removing unnecessary lateral joins:
     * Before:
     *   LateralJoin lateral-subquery [a], Inner
     *   :  +- Project [c1, c2]
     *   :     +- Filter [outer(a) == c1]
     *   :        +- Relation [c1, c2]
     *   +- Project [1 AS a]
     *      +- OneRowRelation
     * After:
     *   Project [c1, c2]
     *   +- Filter [1 == c1]  <---- Replaced outer(a)
     *      +- Relation [c1, c2]
     */
    private def rewrite(plan: LogicalPlan): LogicalPlan = {
      (plan transformUp {
        case j @ LateralJoin(Project(aliases, _: OneRowRelation), sub: LateralSubquery, Inner, None)
            if j.resolved && aliases.forall(_.deterministic) =>
          val attrMap = AttributeMap(aliases.collect { case a: Alias => a.toAttribute -> a.child })
          val newPlan = sub.plan.transformAllExpressionsWithPruning(
            _.containsPattern(OUTER_REFERENCE)) {
            // Avoid replacing outer references that do not belong to the current outer plan.
            // This can happen if the child of an alias also contains outer references (nested
            // table function references). E.g:
            // LateralJoin
            // :  +- Filter [outer(a) == x]
            // :     +- Relation [x, y]
            // +- Project [outer(c) AS a]
            //    +- OneRowRelation
            case OuterReference(a: Attribute) if attrMap.contains(a) => attrMap(a) match {
              case ne: NamedExpression => ne
              case o => Alias(o, a.name)(exprId = a.exprId, qualifier = a.qualifier)
            }
          }
          // Keep the original lateral join if the new plan is subject to the count bug.
          if (hasCountBug(newPlan)) j else newPlan
      }).transformWithPruning(_.containsPattern(ALIAS)) {
        // As a result of the above rewriting, we may end-up introducing nested Aliases (i.e.,
        // Aliases defined inside Aliases). This is problematic for the plan canonicalization as
        // it doesn't expect nested Aliases. Therefore, here we remove non-top level Aliases.
        case node => node.mapExpressions(trimNonTopLevelAliases)
      }
    }

    def apply(plan: LogicalPlan): LogicalPlan = plan.resolveOperatorsUpWithPruning(
      _.containsPattern(SQL_TABLE_FUNCTION)) {
      case SQLTableFunction(name, function, inputs, output) =>
        // Resolve the SQL table function plan using its function context.
        val conf = new SQLConf()
        function.getSQLConfigs.foreach { case (k, v) => conf.settings.put(k, v) }
        val resolved = SQLConf.withExistingConf(conf) {
          val plan = v1SessionCatalog.makeSQLTableFunctionPlan(name, function, inputs, output)
          SQLFunctionContext.withSQLFunction {
            executeSameContext(plan)
          }
        }
        // Remove unnecessary lateral joins that are used to resolve the SQL function.
        val newPlan = rewrite(resolved)
        // Fail the analysis eagerly if a SQL table function cannot be resolved using its input.
        SimpleAnalyzer.checkAnalysis(newPlan)
        newPlan
    }
  }

  /**
   * Turns projections that contain aggregate expressions into aggregations.
   */
  object GlobalAggregates extends Rule[LogicalPlan] {
    def apply(plan: LogicalPlan): LogicalPlan = plan.resolveOperatorsUpWithPruning(
      t => t.containsAnyPattern(AGGREGATE_EXPRESSION, PYTHON_UDF) && t.containsPattern(PROJECT),
      ruleId) {
      case Project(projectList, child) if containsAggregates(projectList) =>
        Aggregate(Nil, projectList, child)
    }

    def containsAggregates(exprs: Seq[Expression]): Boolean = {
      // Collect all Windowed Aggregate Expressions.
      val windowedAggExprs: Set[Expression] = exprs.flatMap { expr =>
        expr.collect {
          case WindowExpression(ae: AggregateExpression, _) => ae
          case UnresolvedWindowExpression(ae: AggregateExpression, _) => ae
        }
      }.toSet

      // Find the first Aggregate Expression that is not Windowed.
      exprs.exists(_.exists {
        case ae: AggregateExpression => !windowedAggExprs.contains(ae)
        case _ => false
      })
    }
  }

  /**
   * This rule finds aggregate expressions that are not in an aggregate operator.  For example,
   * those in a HAVING clause or ORDER BY clause.  These expressions are pushed down to the
   * underlying aggregate operator and then projected away after the original operator.
   *
   * We need to make sure the expressions all fully resolved before looking for aggregate functions
   * and group by expressions from them.
   */
  object ResolveAggregateFunctions extends Rule[LogicalPlan] {
    def apply(plan: LogicalPlan): LogicalPlan = {
      val collatedPlan =
        if (conf.getConf(SQLConf.RUN_COLLATION_TYPE_CASTS_BEFORE_ALIAS_ASSIGNMENT)) {
          CollationRulesRunner(plan)
        } else {
          plan
        }
      doApply(collatedPlan)
    }

    def doApply(plan: LogicalPlan): LogicalPlan = plan.resolveOperatorsUpWithPruning(
      _.containsPattern(AGGREGATE), ruleId) {
      case UnresolvedHaving(cond, agg: Aggregate) if agg.resolved && cond.resolved =>
        resolveOperatorWithAggregate(Seq(cond), agg, (newExprs, newChild) => {
          val newCond = newExprs.head
          if (newCond.resolved) {
            Filter(newCond, newChild)
          } else {
            // The condition can be unresolved after the resolution, as we may mark
            // `TempResolvedColumn` as unresolved if it's not aggregate function inputs or grouping
            // expressions. We should remain `UnresolvedHaving` as the rule `ResolveReferences` can
            // re-resolve `TempResolvedColumn` and `UnresolvedHaving` has a special column
            // resolution order.
            UnresolvedHaving(newCond, newChild)
          }
        })

      case Filter(cond, agg: Aggregate) if agg.resolved && cond.resolved =>
        resolveOperatorWithAggregate(Seq(cond), agg, (newExprs, newChild) => {
          Filter(newExprs.head, newChild)
        })

      case s @ Sort(_, _, agg: Aggregate, _) if agg.resolved && s.order.forall(_.resolved) =>
        resolveOperatorWithAggregate(s.order.map(_.child), agg, (newExprs, newChild) => {
          val newSortOrder = s.order.zip(newExprs).map {
            case (sortOrder, expr) => sortOrder.copy(child = expr)
          }
          s.copy(order = newSortOrder, child = newChild)
        })

      case s @ Sort(_, _, f @ Filter(cond, agg: Aggregate), _)
          if agg.resolved && cond.resolved && s.order.forall(_.resolved) =>
        resolveOperatorWithAggregate(s.order.map(_.child), agg, (newExprs, newChild) => {
          val newSortOrder = s.order.zip(newExprs).map {
            case (sortOrder, expr) => sortOrder.copy(child = expr)
          }
          s.copy(order = newSortOrder, child = f.copy(child = newChild))
        })
    }

    /**
     * Resolves the given expressions as if they are in the given Aggregate operator, which means
     * the column can be resolved using `agg.child` and aggregate functions/grouping columns are
     * allowed. It returns a list of named expressions that need to be appended to
     * `agg.aggregateExpressions`, and the list of resolved expressions.
     */
    def resolveExprsWithAggregate(
        exprs: Seq[Expression],
        agg: Aggregate): (Seq[NamedExpression], Seq[Expression]) = {
      val extraAggExprs = ArrayBuffer.empty[NamedExpression]
      val transformed = exprs.map { e =>
        if (!e.resolved) {
          e
        } else {
          buildAggExprList(e, agg, extraAggExprs)
        }
      }
      (extraAggExprs.toSeq, transformed)
    }

    private def buildAggExprList(
        expr: Expression,
        agg: Aggregate,
        aggExprList: ArrayBuffer[NamedExpression]): Expression = {
      // Avoid adding an extra aggregate expression if it's already present in
      // `agg.aggregateExpressions`.
      val index = agg.aggregateExpressions.indexWhere {
        case Alias(child, _) => child semanticEquals expr
        case other => other semanticEquals expr
      }
      if (index >= 0) {
        agg.aggregateExpressions(index).toAttribute
      } else {
        expr match {
          case ae: AggregateExpression =>
            val cleaned = trimTempResolvedColumn(ae)
            val alias = Alias(cleaned, toPrettySQL(cleaned))()
            aggExprList += alias
            alias.toAttribute
          case grouping: Expression if agg.groupingExpressions.exists(grouping.semanticEquals) =>
            trimTempResolvedColumn(grouping) match {
              case ne: NamedExpression =>
                aggExprList += ne
                ne.toAttribute
              case other =>
                val alias = Alias(other, toPrettySQL(other))()
                aggExprList += alias
                alias.toAttribute
            }
          case t: TempResolvedColumn =>
            if (t.child.isInstanceOf[Attribute]) {
              // This column is neither inside aggregate functions nor a grouping column. It
              // shouldn't be resolved with `agg.child.output`. Mark it as "hasTried", so that it
              // can be re-resolved later or go back to `UnresolvedAttribute` at the end.
              withOrigin(t.origin)(t.copy(hasTried = true))
            } else {
              // This is a nested column, we still have a chance to match grouping expressions with
              // the top-level column. Here we wrap the underlying `Attribute` with
              // `TempResolvedColumn` and try again.
              val childWithTempCol = t.child.transformUp {
                case a: Attribute => TempResolvedColumn(a, Seq(a.name))
              }
              val newChild = buildAggExprList(childWithTempCol, agg, aggExprList)
              if (newChild.containsPattern(TEMP_RESOLVED_COLUMN)) {
                withOrigin(t.origin)(t.copy(hasTried = true))
              } else {
                newChild
              }
            }
          case other =>
            other.withNewChildren(other.children.map(buildAggExprList(_, agg, aggExprList)))
        }
      }
    }

    private def trimTempResolvedColumn(input: Expression): Expression = input.transform {
      case t: TempResolvedColumn => t.child
    }

    def resolveOperatorWithAggregate(
        exprs: Seq[Expression],
        agg: Aggregate,
        buildOperator: (Seq[Expression], Aggregate) => LogicalPlan): LogicalPlan = {
      val (extraAggExprs, resolvedExprs) = resolveExprsWithAggregate(exprs, agg)
      if (extraAggExprs.isEmpty) {
        buildOperator(resolvedExprs, agg)
      } else {
        Project(agg.output, buildOperator(resolvedExprs, agg.copy(
          aggregateExpressions = agg.aggregateExpressions ++ extraAggExprs)))
      }
    }
  }

  /**
   * Extracts [[Generator]] from the projectList of a [[Project]] operator and creates [[Generate]]
   * operator under [[Project]].
   *
   * This rule will throw [[AnalysisException]] for following cases:
   * 1. [[Generator]] is nested in expressions, e.g. `SELECT explode(list) + 1 FROM tbl`
   * 2. more than one [[Generator]] is found in projectList,
   *    e.g. `SELECT explode(list), explode(list) FROM tbl`
   * 3. [[Generator]] is found in other operators that are not [[Project]] or [[Generate]],
   *    e.g. `SELECT * FROM tbl SORT BY explode(list)`
   */
  object ExtractGenerator extends Rule[LogicalPlan] {
    def hasGenerator(expr: Expression): Boolean = {
      expr.exists(_.isInstanceOf[Generator])
    }

    private def hasNestedGenerator(expr: NamedExpression): Boolean = {
      @scala.annotation.tailrec
      def hasInnerGenerator(g: Generator): Boolean = g match {
        // Since `GeneratorOuter` is just a wrapper of generators, we skip it here
        case go: GeneratorOuter =>
          hasInnerGenerator(go.child)
        case _ =>
          g.children.exists { _.exists {
            case _: Generator => true
            case _ => false
          } }
      }
      trimNonTopLevelAliases(expr) match {
        case UnresolvedAlias(g: Generator, _) => hasInnerGenerator(g)
        case Alias(g: Generator, _) => hasInnerGenerator(g)
        case MultiAlias(g: Generator, _) => hasInnerGenerator(g)
        case other => hasGenerator(other)
      }
    }

    private def hasAggFunctionInGenerator(ne: Seq[NamedExpression]): Boolean = {
      ne.exists(_.exists {
        case g: Generator =>
          g.children.exists(_.exists(_.isInstanceOf[AggregateFunction]))
        case _ =>
          false
      })
    }

    private def trimAlias(expr: NamedExpression): Expression = expr match {
      case UnresolvedAlias(child, _) => child
      case Alias(child, _) => child
      case MultiAlias(child, _) => child
      case _ => expr
    }

    private object AliasedGenerator {
      /**
       * Extracts a [[Generator]] expression, any names assigned by aliases to the outputs
       * and the outer flag. The outer flag is used when joining the generator output.
       * @param e the [[Expression]]
       * @return (the [[Generator]], seq of output names, outer flag)
       */
      def unapply(e: Expression): Option[(Generator, Seq[String], Boolean)] = e match {
        case Alias(GeneratorOuter(g: Generator), name) if g.resolved => Some((g, name :: Nil, true))
        case MultiAlias(GeneratorOuter(g: Generator), names) if g.resolved => Some((g, names, true))
        case Alias(g: Generator, name) if g.resolved => Some((g, name :: Nil, false))
        case MultiAlias(g: Generator, names) if g.resolved => Some((g, names, false))
        case _ => None
      }
    }

    def apply(plan: LogicalPlan): LogicalPlan = plan.resolveOperatorsUpWithPruning(
      _.containsPattern(GENERATOR), ruleId) {
      case p @ Project(Seq(UnresolvedStarWithColumns(_, _, _)), _) =>
        // UnresolvedStarWithColumns should be resolved before extracting.
        p

      case Project(projectList, _) if projectList.exists(hasNestedGenerator) =>
        val nestedGenerator = projectList.find(hasNestedGenerator).get
        throw QueryCompilationErrors.nestedGeneratorError(trimAlias(nestedGenerator))

      case Aggregate(_, aggList, _, _) if aggList.exists(hasNestedGenerator) =>
        val nestedGenerator = aggList.find(hasNestedGenerator).get
        throw QueryCompilationErrors.nestedGeneratorError(trimAlias(nestedGenerator))

      case Aggregate(_, aggList, _, _) if aggList.count(hasGenerator) > 1 =>
        val generators = aggList.filter(hasGenerator).map(trimAlias)
        throw QueryCompilationErrors.moreThanOneGeneratorError(generators)

      case Aggregate(groupList, aggList, child, _) if
        aggList.forall {
          case AliasedGenerator(_, _, _) => true
          case other => other.resolved
        } && aggList.exists(hasGenerator) =>
        // If generator in the aggregate list was visited, set the boolean flag true.
        var generatorVisited = false

        val projectExprs = Array.ofDim[NamedExpression](aggList.length)
        val newAggList = aggList
          .toIndexedSeq
          .map(trimNonTopLevelAliases)
          .zipWithIndex
          .flatMap {
            case (AliasedGenerator(generator, names, outer), idx) =>
              // It's a sanity check, this should not happen as the previous case will throw
              // exception earlier.
              assert(!generatorVisited, "More than one generator found in aggregate.")
              generatorVisited = true

              val newGenChildren: Seq[Expression] = generator.children.zipWithIndex.map {
                case (e, idx) => if (e.foldable) e else Alias(e, s"_gen_input_${idx}")()
              }
              val newGenerator = {
                val g = generator.withNewChildren(newGenChildren.map { e =>
                  if (e.foldable) e else e.asInstanceOf[Alias].toAttribute
                }).asInstanceOf[Generator]
                if (outer) GeneratorOuter(g) else g
              }
              val newAliasedGenerator = if (names.length == 1) {
                Alias(newGenerator, names(0))()
              } else {
                MultiAlias(newGenerator, names)
              }
              projectExprs(idx) = newAliasedGenerator
              newGenChildren.filter(!_.foldable).asInstanceOf[Seq[NamedExpression]]
            case (other, idx) =>
              projectExprs(idx) = other.toAttribute
              other :: Nil
          }

        val newAgg = Aggregate(groupList, newAggList, child)
        Project(projectExprs.toList, newAgg)

      case p @ Project(projectList, _) if hasAggFunctionInGenerator(projectList) =>
        // If a generator has any aggregate function, we need to apply the `GlobalAggregates` rule
        // first for replacing `Project` with `Aggregate`.
        p

      // The star will be expanded differently if we insert `Generate` under `Project` too early.
      case p @ Project(projectList, child) if !projectList.exists(_.exists(_.isInstanceOf[Star])) =>
        val (resolvedGenerator, newProjectList) = projectList
          .map(trimNonTopLevelAliases)
          .foldLeft((None: Option[Generate], Nil: Seq[NamedExpression])) { (res, e) =>
            e match {
              // If there are more than one generator, we only rewrite the first one and wait for
              // the next analyzer iteration to rewrite the next one.
              case AliasedGenerator(generator, names, outer) if res._1.isEmpty &&
                  generator.childrenResolved =>
                val g = Generate(
                  generator,
                  unrequiredChildIndex = Nil,
                  outer = outer,
                  qualifier = None,
                  generatorOutput = ResolveGenerate.makeGeneratorOutput(generator, names),
                  child)
                (Some(g), res._2 ++ g.nullableOutput)
              case other =>
                (res._1, res._2 :+ other)
            }
          }

        if (resolvedGenerator.isDefined) {
          Project(newProjectList, resolvedGenerator.get)
        } else {
          p
        }

      case g @ Generate(GeneratorOuter(generator), _, _, _, _, _) =>
        g.copy(generator = generator, outer = true)

      case g: Generate => g

      case u: UnresolvedTableValuedFunction => u

      case p: Project => p

      case a: Aggregate => a

      case p if p.expressions.exists(hasGenerator) =>
        throw QueryCompilationErrors.generatorOutsideSelectError(p)
    }
  }

  /**
   * Rewrites table generating expressions that either need one or more of the following in order
   * to be resolved:
   *  - concrete attribute references for their output.
   *  - to be relocated from a SELECT clause (i.e. from  a [[Project]]) into a [[Generate]]).
   *
   * Names for the output [[Attribute]]s are extracted from [[Alias]] or [[MultiAlias]] expressions
   * that wrap the [[Generator]].
   */
  object ResolveGenerate extends Rule[LogicalPlan] {
    def apply(plan: LogicalPlan): LogicalPlan = plan.resolveOperatorsUpWithPruning(
      _.containsPattern(GENERATE), ruleId) {
      case g: Generate if !g.child.resolved || !g.generator.resolved => g
      case g: Generate if !g.resolved => withPosition(g) {
        // Check nested generators.
        if (g.generator.children.exists(ExtractGenerator.hasGenerator)) {
          throw QueryCompilationErrors.nestedGeneratorError(g.generator)
        }
        g.copy(generatorOutput = makeGeneratorOutput(g.generator, g.generatorOutput.map(_.name)))
      }
    }

    /**
     * Construct the output attributes for a [[Generator]], given a list of names.  If the list of
     * names is empty names are assigned from field names in generator.
     */
    private[analysis] def makeGeneratorOutput(
        generator: Generator,
        names: Seq[String]): Seq[Attribute] = {
      val elementAttrs = DataTypeUtils.toAttributes(generator.elementSchema)

      if (names.length == elementAttrs.length) {
        names.zip(elementAttrs).map {
          case (name, attr) => attr.withName(name)
        }
      } else if (names.isEmpty) {
        elementAttrs
      } else {
        throw QueryCompilationErrors.aliasesNumberNotMatchUDTFOutputError(
          elementAttrs.size, names.mkString(","))
      }
    }
  }

  /**
   * Extracts [[WindowExpression]]s from the projectList of a [[Project]] operator and
   * aggregateExpressions of an [[Aggregate]] operator and creates individual [[Window]]
   * operators for every distinct [[WindowSpecDefinition]].
   *
   * This rule handles three cases:
   *  - A [[Project]] having [[WindowExpression]]s in its projectList;
   *  - An [[Aggregate]] having [[WindowExpression]]s in its aggregateExpressions.
   *  - A [[Filter]]->[[Aggregate]] pattern representing GROUP BY with a HAVING
   *    clause and the [[Aggregate]] has [[WindowExpression]]s in its aggregateExpressions.
   * Note: If there is a GROUP BY clause in the query, aggregations and corresponding
   * filters (expressions in the HAVING clause) should be evaluated before any
   * [[WindowExpression]]. If a query has SELECT DISTINCT, the DISTINCT part should be
   * evaluated after all [[WindowExpression]]s.
   *
   * Note: [[ResolveLateralColumnAliasReference]] rule is applied before this rule. To guarantee
   * this order, we make sure this rule applies only when the [[Project]] or [[Aggregate]] doesn't
   * contain any [[LATERAL_COLUMN_ALIAS_REFERENCE]].
   *
   * For every case, the transformation works as follows:
   * 1. For a list of [[Expression]]s (a projectList or an aggregateExpressions), partitions
   *    it two lists of [[Expression]]s, one for all [[WindowExpression]]s and another for
   *    all regular expressions.
   * 2. For all [[WindowExpression]]s, groups them based on their [[WindowSpecDefinition]]s
   *    and [[WindowFunctionType]]s.
   * 3. For every distinct [[WindowSpecDefinition]] and [[WindowFunctionType]], creates a
   *    [[Window]] operator and inserts it into the plan tree.
   */
  object ExtractWindowExpressions extends Rule[LogicalPlan] {
    type Spec = (Seq[Expression], Seq[SortOrder], WindowFunctionType)

    private def hasWindowFunction(exprs: Seq[Expression]): Boolean =
      exprs.exists(hasWindowFunction)

    private def hasWindowFunction(expr: Expression): Boolean = {
      expr.exists {
        case window: WindowExpression => true
        case _ => false
      }
    }

    /**
     * From a Seq of [[NamedExpression]]s, extract expressions containing window expressions and
     * other regular expressions that do not contain any window expression. For example, for
     * `col1, Sum(col2 + col3) OVER (PARTITION BY col4 ORDER BY col5)`, we will extract
     * `col1`, `col2 + col3`, `col4`, and `col5` out and replace their appearances in
     * the window expression as attribute references. So, the first returned value will be
     * `[Sum(_w0) OVER (PARTITION BY _w1 ORDER BY _w2)]` and the second returned value will be
     * [col1, col2 + col3 as _w0, col4 as _w1, col5 as _w2].
     *
     * @return (seq of expressions containing at least one window expression,
     *          seq of non-window expressions)
     */
    private def extract(
        expressions: Seq[NamedExpression]): (Seq[NamedExpression], Seq[NamedExpression]) = {
      // First, we partition the input expressions to two part. For the first part,
      // every expression in it contain at least one WindowExpression.
      // Expressions in the second part do not have any WindowExpression.
      val (expressionsWithWindowFunctions, regularExpressions) =
        expressions.partition(hasWindowFunction)

      // Then, we need to extract those regular expressions used in the WindowExpression.
      // For example, when we have col1 - Sum(col2 + col3) OVER (PARTITION BY col4 ORDER BY col5),
      // we need to make sure that col1 to col5 are all projected from the child of the Window
      // operator.
      val extractedExprMap = mutable.LinkedHashMap.empty[Expression, NamedExpression]
      def getOrExtract(key: Expression, value: Expression): Expression = {
        extractedExprMap.getOrElseUpdate(key.canonicalized,
          Alias(value, s"_w${extractedExprMap.size}")()).toAttribute
      }
      def extractExpr(expr: Expression): Expression = expr match {
        case ne: NamedExpression =>
          // If a named expression is not in regularExpressions, add it to
          // extractedExprMap and replace it with an AttributeReference.
          val missingExpr =
            AttributeSet(Seq(expr)) -- (regularExpressions ++ extractedExprMap.values)
          if (missingExpr.nonEmpty) {
            extractedExprMap += ne.canonicalized -> ne
          }
          // alias will be cleaned in the rule CleanupAliases
          ne
        case e: Expression if e.foldable =>
          e // No need to create an attribute reference if it will be evaluated as a Literal.
        case e: SortOrder =>
          // For SortOder just recursively extract the from child expression.
          e.copy(child = extractExpr(e.child))
        case e: NamedArgumentExpression =>
          // For NamedArgumentExpression, we extract the value and replace it with
          // an AttributeReference (with an internal column name, e.g. "_w0").
          NamedArgumentExpression(e.key, getOrExtract(e, e.value))
        case e: Expression =>
          // For other expressions, we extract it and replace it with an AttributeReference (with
          // an internal column name, e.g. "_w0").
          getOrExtract(e, e)
      }

      // Now, we extract regular expressions from expressionsWithWindowFunctions
      // by using extractExpr.
      val seenWindowAggregates = new ArrayBuffer[AggregateExpression]
      val newExpressionsWithWindowFunctions = expressionsWithWindowFunctions.map {
        _.transform {
          // Extracts children expressions of a WindowFunction (input parameters of
          // a WindowFunction).
          case wf: WindowFunction =>
            val newChildren = wf.children.map(extractExpr)
            wf.withNewChildren(newChildren)

          // Extracts expressions from the partition spec and order spec.
          case wsc @ WindowSpecDefinition(partitionSpec, orderSpec, _) =>
            val newPartitionSpec = partitionSpec.map(extractExpr)
            val newOrderSpec = orderSpec.map { so =>
              val newChild = extractExpr(so.child)
              so.copy(child = newChild)
            }
            wsc.copy(partitionSpec = newPartitionSpec, orderSpec = newOrderSpec)

          case WindowExpression(ae: AggregateExpression, _) if ae.filter.isDefined =>
            throw QueryCompilationErrors.windowAggregateFunctionWithFilterNotSupportedError()

          // Extract Windowed AggregateExpression
          case we @ WindowExpression(
              ae @ AggregateExpression(function, _, _, _, _),
              spec: WindowSpecDefinition) =>
            val newChildren = function.children.map(extractExpr)
            val newFunction = function.withNewChildren(newChildren).asInstanceOf[AggregateFunction]
            val newAgg = ae.copy(aggregateFunction = newFunction)
            seenWindowAggregates += newAgg
            WindowExpression(newAgg, spec)

          case AggregateExpression(aggFunc, _, _, _, _) if hasWindowFunction(aggFunc.children) =>
            throw QueryCompilationErrors.windowFunctionInsideAggregateFunctionNotAllowedError()

          // Extracts AggregateExpression. For example, for SUM(x) - Sum(y) OVER (...),
          // we need to extract SUM(x).
          case agg: AggregateExpression if !seenWindowAggregates.contains(agg) =>
            extractedExprMap.getOrElseUpdate(agg.canonicalized,
              Alias(agg, s"_w${extractedExprMap.size}")()).toAttribute

          // Extracts other attributes
          case attr: Attribute => extractExpr(attr)

        }.asInstanceOf[NamedExpression]
      }

      (newExpressionsWithWindowFunctions, regularExpressions ++ extractedExprMap.values)
    } // end of extract

    /**
     * Adds operators for Window Expressions. Every Window operator handles a single Window Spec.
     */
    private def addWindow(
        expressionsWithWindowFunctions: Seq[NamedExpression],
        child: LogicalPlan): LogicalPlan = {
      // First, we need to extract all WindowExpressions from expressionsWithWindowFunctions
      // and put those extracted WindowExpressions to extractedWindowExprBuffer.
      // This step is needed because it is possible that an expression contains multiple
      // WindowExpressions with different Window Specs.
      // After extracting WindowExpressions, we need to construct a project list to generate
      // expressionsWithWindowFunctions based on extractedWindowExprBuffer.
      // For example, for "sum(a) over (...) / sum(b) over (...)", we will first extract
      // "sum(a) over (...)" and "sum(b) over (...)" out, and assign "_we0" as the alias to
      // "sum(a) over (...)" and "_we1" as the alias to "sum(b) over (...)".
      // Then, the projectList will be [_we0/_we1].
      val extractedWindowExprBuffer = new ArrayBuffer[NamedExpression]()
      val newExpressionsWithWindowFunctions = expressionsWithWindowFunctions.map {
        // We need to use transformDown because we want to trigger
        // "case alias @ Alias(window: WindowExpression, _)" first.
        _.transformDown {
          case alias @ Alias(window: WindowExpression, _) =>
            // If a WindowExpression has an assigned alias, just use it.
            extractedWindowExprBuffer += alias
            alias.toAttribute
          case window: WindowExpression =>
            // If there is no alias assigned to the WindowExpressions. We create an
            // internal column.
            val withName = Alias(window, s"_we${extractedWindowExprBuffer.length}")()
            extractedWindowExprBuffer += withName
            withName.toAttribute
        }.asInstanceOf[NamedExpression]
      }

      // SPARK-32616: Use a linked hash map to maintains the insertion order of the Window
      // operators, so the query with multiple Window operators can have the determined plan.
      val groupedWindowExpressions = mutable.LinkedHashMap.empty[Spec, ArrayBuffer[NamedExpression]]
      // Second, we group extractedWindowExprBuffer based on their Partition and Order Specs.
      extractedWindowExprBuffer.foreach { expr =>
        val distinctWindowSpec = expr.collect {
          case window: WindowExpression => window.windowSpec
        }.distinct

        // We do a final check and see if we only have a single Window Spec defined in an
        // expressions.
        if (distinctWindowSpec.isEmpty) {
          throw QueryCompilationErrors.expressionWithoutWindowExpressionError(expr)
        } else if (distinctWindowSpec.length > 1) {
          // newExpressionsWithWindowFunctions only have expressions with a single
          // WindowExpression. If we reach here, we have a bug.
          throw QueryCompilationErrors.expressionWithMultiWindowExpressionsError(
            expr, distinctWindowSpec)
        } else {
          val spec = distinctWindowSpec.head
          val specKey = (spec.partitionSpec, spec.orderSpec, WindowFunctionType.functionType(expr))
          val windowExprs = groupedWindowExpressions
            .getOrElseUpdate(specKey, new ArrayBuffer[NamedExpression])
          windowExprs += expr
        }
      }

      // Third, we aggregate them by adding each Window operator for each Window Spec and then
      // setting this to the child of the next Window operator.
      val windowOps =
        groupedWindowExpressions.foldLeft(child) {
          case (last, ((partitionSpec, orderSpec, _), windowExpressions)) =>
            Window(windowExpressions.toSeq, partitionSpec, orderSpec, last)
        }

      // Finally, we create a Project to output windowOps's output
      // newExpressionsWithWindowFunctions.
      Project(windowOps.output ++ newExpressionsWithWindowFunctions, windowOps)
    } // end of addWindow

    // We have to use transformDown at here to make sure the rule of
    // "Aggregate with Having clause" will be triggered.
    def apply(plan: LogicalPlan): LogicalPlan = plan.resolveOperatorsDownWithPruning(
      _.containsPattern(WINDOW_EXPRESSION), ruleId) {

      case Filter(condition, _) if hasWindowFunction(condition) =>
        throw QueryCompilationErrors.windowFunctionNotAllowedError("WHERE")

      case UnresolvedHaving(condition, _) if hasWindowFunction(condition) =>
        throw QueryCompilationErrors.windowFunctionNotAllowedError("HAVING")

      // Aggregate with Having clause. This rule works with an unresolved Aggregate because
      // a resolved Aggregate will not have Window Functions.
      case f @ UnresolvedHaving(condition, a @ Aggregate(groupingExprs, aggregateExprs, child, _))
        if child.resolved &&
          hasWindowFunction(aggregateExprs) &&
          a.expressions.forall(_.resolved) =>
        aggregateExprs.foreach(_.transformDownWithPruning(
          _.containsPattern(LATERAL_COLUMN_ALIAS_REFERENCE)) {
          case lcaRef: LateralColumnAliasReference =>
            throw QueryCompilationErrors.lateralColumnAliasInAggWithWindowAndHavingUnsupportedError(
              lcaRef.nameParts)
        })
        val (windowExpressions, aggregateExpressions) = extract(aggregateExprs)
        // Create an Aggregate operator to evaluate aggregation functions.
        val withAggregate = Aggregate(groupingExprs, aggregateExpressions, child)
        // Add a Filter operator for conditions in the Having clause.
        val withFilter = Filter(condition, withAggregate)
        val withWindow = addWindow(windowExpressions, withFilter)

        // Finally, generate output columns according to the original projectList.
        val finalProjectList = aggregateExprs.map(_.toAttribute)
        Project(finalProjectList, withWindow)

      case p: LogicalPlan if !p.childrenResolved => p

      // Aggregate without Having clause.
      // Make sure the lateral column aliases are properly handled first.
      case a @ Aggregate(groupingExprs, aggregateExprs, child, _)
        if hasWindowFunction(aggregateExprs) &&
          a.expressions.forall(_.resolved) &&
          !aggregateExprs.exists(_.containsPattern(LATERAL_COLUMN_ALIAS_REFERENCE)) =>
        val (windowExpressions, aggregateExpressions) = extract(aggregateExprs)
        // Create an Aggregate operator to evaluate aggregation functions.
        val withAggregate = Aggregate(groupingExprs, aggregateExpressions, child)
        // Add Window operators.
        val withWindow = addWindow(windowExpressions, withAggregate)

        // Finally, generate output columns according to the original projectList.
        val finalProjectList = aggregateExprs.map(_.toAttribute)
        Project(finalProjectList, withWindow)

      // We only extract Window Expressions after all expressions of the Project
      // have been resolved, and lateral column aliases are properly handled first.
      case p @ Project(projectList, child)
        if hasWindowFunction(projectList) &&
          p.expressions.forall(_.resolved) &&
          !projectList.exists(_.containsPattern(LATERAL_COLUMN_ALIAS_REFERENCE)) =>
        val (windowExpressions, regularExpressions) = extract(projectList.toIndexedSeq)
        // We add a project to get all needed expressions for window expressions from the child
        // of the original Project operator.
        val withProject = Project(regularExpressions, child)
        // Add Window operators.
        val withWindow = addWindow(windowExpressions, withProject)

        // Finally, generate output columns according to the original projectList.
        val finalProjectList = projectList.map(_.toAttribute)
        Project(finalProjectList, withWindow)
    }
  }

  /**
   * Set the seed for random number generation.
   */
  object ResolveRandomSeed extends Rule[LogicalPlan] {
    private lazy val random = new Random()

    override def apply(plan: LogicalPlan): LogicalPlan = plan.resolveOperatorsUpWithPruning(
      _.containsPattern(EXPRESSION_WITH_RANDOM_SEED), ruleId) {
      case p if p.resolved => p
      case p => p.transformExpressionsUpWithPruning(
        _.containsPattern(EXPRESSION_WITH_RANDOM_SEED), ruleId) {
        case e: ExpressionWithRandomSeed if e.seedExpression == UnresolvedSeed =>
          e.withNewSeed(random.nextLong())
      }
    }
  }

  /**
   * Correctly handle null primitive inputs for UDF by adding extra [[If]] expression to do the
   * null check.  When user defines a UDF with primitive parameters, there is no way to tell if the
   * primitive parameter is null or not, so here we assume the primitive input is null-propagatable
   * and we should return null if the input is null.
   */
  object HandleNullInputsForUDF extends Rule[LogicalPlan] {
    override def apply(plan: LogicalPlan): LogicalPlan = plan.resolveOperatorsUpWithPruning(
      _.containsPattern(SCALA_UDF)) {
      case p if !p.resolved => p // Skip unresolved nodes.

      case p => p.transformExpressionsUpWithPruning(_.containsPattern(SCALA_UDF)) {

        case udf: ScalaUDF if udf.inputPrimitives.contains(true) =>
          // Otherwise, add special handling of null for fields that can't accept null.
          // The result of operations like this, when passed null, is generally to return null.
          assert(udf.inputPrimitives.length == udf.children.length)

          val inputPrimitivesPair = udf.inputPrimitives.zip(udf.children)
          val inputNullCheck = inputPrimitivesPair.collect {
            case (isPrimitive, input) if isPrimitive && input.nullable =>
              IsNull(input)
          }.reduceLeftOption[Expression](Or)

          if (inputNullCheck.isDefined) {
            // Once we add an `If` check above the udf, it is safe to mark those checked inputs
            // as null-safe (i.e., wrap with `KnownNotNull`), because the null-returning
            // branch of `If` will be called if any of these checked inputs is null. Thus we can
            // prevent this rule from being applied repeatedly.
            val newInputs = inputPrimitivesPair.map {
              case (isPrimitive, input) =>
                if (isPrimitive && input.nullable) {
                  KnownNotNull(input)
                } else {
                  input
                }
            }
            val newUDF = udf.copy(children = newInputs)
            If(inputNullCheck.get, Literal.create(null, udf.dataType), newUDF)
          } else {
            udf
          }
      }
    }
  }

  /**
   * Resolve the encoders for the UDF by explicitly given the attributes. We give the
   * attributes explicitly in order to handle the case where the data type of the input
   * value is not the same with the internal schema of the encoder, which could cause
   * data loss. For example, the encoder should not cast the input value to Decimal(38, 18)
   * if the actual data type is Decimal(30, 0).
   *
   * The resolved encoders then will be used to deserialize the internal row to Scala value.
   */
  object ResolveEncodersInUDF extends Rule[LogicalPlan] {
    override def apply(plan: LogicalPlan): LogicalPlan = plan.resolveOperatorsUpWithPruning(
      _.containsPattern(SCALA_UDF), ruleId) {
      case p if !p.resolved => p // Skip unresolved nodes.

      case p => p.transformExpressionsUpWithPruning(_.containsPattern(SCALA_UDF), ruleId) {

        case udf: ScalaUDF if udf.inputEncoders.nonEmpty =>
          val boundEncoders = udf.inputEncoders.zipWithIndex.map { case (encOpt, i) =>
            val dataType = udf.children(i).dataType
            encOpt.map { enc =>
              val attrs = if (enc.isSerializedAsStructForTopLevel) {
                // Value class that has been replaced with its underlying type
                if (enc.schema.fields.length == 1 && enc.schema.fields.head.dataType == dataType) {
                  DataTypeUtils.toAttributes(enc.schema)
                } else {
                  DataTypeUtils.toAttributes(dataType.asInstanceOf[StructType])
                }
              } else {
                // the field name doesn't matter here, so we use
                // a simple literal to avoid any overhead
                DataTypeUtils.toAttribute(StructField("input", dataType)) :: Nil
              }
              enc.resolveAndBind(attrs)
            }
          }
          udf.copy(inputEncoders = boundEncoders)
      }
    }
  }

  /**
   * Check and add proper window frames for all window functions.
   */
  object ResolveWindowFrame extends Rule[LogicalPlan] {
    def apply(plan: LogicalPlan): LogicalPlan = plan.resolveExpressionsWithPruning(
      _.containsPattern(WINDOW_EXPRESSION), ruleId) {
      case WindowExpression(wf: FrameLessOffsetWindowFunction,
        WindowSpecDefinition(_, _, f: SpecifiedWindowFrame)) if wf.frame != f =>
        throw QueryCompilationErrors.cannotSpecifyWindowFrameError(wf.prettyName)
      case WindowExpression(wf: WindowFunction, WindowSpecDefinition(_, _, f: SpecifiedWindowFrame))
          if wf.frame != UnspecifiedFrame && wf.frame != f =>
        throw QueryCompilationErrors.windowFrameNotMatchRequiredFrameError(f, wf.frame)
      case WindowExpression(wf: WindowFunction, s @ WindowSpecDefinition(_, _, UnspecifiedFrame))
          if wf.frame != UnspecifiedFrame =>
        WindowExpression(wf, s.copy(frameSpecification = wf.frame))
      case we @ WindowExpression(e, s @ WindowSpecDefinition(_, o, UnspecifiedFrame))
          if e.resolved =>
        val frame = if (o.nonEmpty) {
          SpecifiedWindowFrame(RangeFrame, UnboundedPreceding, CurrentRow)
        } else {
          SpecifiedWindowFrame(RowFrame, UnboundedPreceding, UnboundedFollowing)
        }
        we.copy(windowSpec = s.copy(frameSpecification = frame))
    }
  }

  /**
   * Check and add order to [[AggregateWindowFunction]]s.
   */
  object ResolveWindowOrder extends Rule[LogicalPlan] {
    def apply(plan: LogicalPlan): LogicalPlan = plan.resolveExpressionsWithPruning(
      _.containsPattern(WINDOW_EXPRESSION), ruleId) {
      case WindowExpression(wf: WindowFunction, spec) if spec.orderSpec.isEmpty =>
        throw QueryCompilationErrors.windowFunctionWithWindowFrameNotOrderedError(wf)
      case WindowExpression(rank: RankLike, spec) if spec.resolved =>
        val order = spec.orderSpec.map(_.child)
        WindowExpression(rank.withOrder(order), spec)
    }
  }

  /**
   * Removes natural or using joins by calculating output columns based on output from two sides,
   * Then apply a Project on a normal Join to eliminate natural or using join.
   */
  object ResolveNaturalAndUsingJoin extends Rule[LogicalPlan] {
    override def apply(plan: LogicalPlan): LogicalPlan = plan.resolveOperatorsUpWithPruning(
      _.containsPattern(NATURAL_LIKE_JOIN), ruleId) {
      case j @ Join(left, right, UsingJoin(joinType, usingCols), _, hint)
          if left.resolved && right.resolved && j.duplicateResolved =>
        val project = commonNaturalJoinProcessing(
          left, right, joinType, usingCols, None, hint)
        j.getTagValue(LogicalPlan.PLAN_ID_TAG)
          .foreach(project.setTagValue(LogicalPlan.PLAN_ID_TAG, _))
        project
      case j @ Join(left, right, NaturalJoin(joinType), condition, hint)
          if j.resolvedExceptNatural =>
        // find common column names from both sides
        val joinNames = left.output.map(_.name).intersect(right.output.map(_.name))
        val project = commonNaturalJoinProcessing(
          left, right, joinType, joinNames, condition, hint)
        j.getTagValue(LogicalPlan.PLAN_ID_TAG)
          .foreach(project.setTagValue(LogicalPlan.PLAN_ID_TAG, _))
        project
    }
  }

  /**
   * Resolves columns of an output table from the data in a logical plan. This rule will:
   *
   * - Reorder columns when the write is by name
   * - Insert casts when data types do not match
   * - Insert aliases when column names do not match
   * - Detect plans that are not compatible with the output table and throw AnalysisException
   */
  object ResolveOutputRelation extends Rule[LogicalPlan] {
    override def apply(plan: LogicalPlan): LogicalPlan = plan.resolveOperatorsWithPruning(
      _.containsPattern(COMMAND), ruleId) {
      case v2Write: V2WriteCommand
          if v2Write.table.resolved && v2Write.query.resolved && !v2Write.outputResolved =>
        validateStoreAssignmentPolicy()
        TableOutputResolver.suitableForByNameCheck(v2Write.isByName,
          expected = v2Write.table.output, queryOutput = v2Write.query.output)
        val projection = TableOutputResolver.resolveOutputColumns(
          v2Write.table.name, v2Write.table.output, v2Write.query, v2Write.isByName, conf,
          supportColDefaultValue = true)
        if (projection != v2Write.query) {
          val cleanedTable = v2Write.table match {
            case r: DataSourceV2Relation =>
              r.copy(output = r.output.map(CharVarcharUtils.cleanAttrMetadata))
            case other => other
          }
          v2Write.withNewQuery(projection).withNewTable(cleanedTable)
        } else {
          v2Write
        }
    }
  }

  private def validateStoreAssignmentPolicy(): Unit = {
    // SPARK-28730: LEGACY store assignment policy is disallowed in data source v2.
    if (conf.storeAssignmentPolicy == StoreAssignmentPolicy.LEGACY) {
      throw QueryCompilationErrors.legacyStoreAssignmentPolicyError()
    }
  }

  private def commonNaturalJoinProcessing(
      left: LogicalPlan,
      right: LogicalPlan,
      joinType: JoinType,
      joinNames: Seq[String],
      condition: Option[Expression],
      hint: JoinHint): LogicalPlan = {
    import org.apache.spark.sql.catalyst.util._

    val (projectList, hiddenList, newCondition) =
      NaturalAndUsingJoinResolution.computeJoinOutputsAndNewCondition(
        left,
        left.output,
        right,
        right.output,
        joinType,
        joinNames,
        condition,
        (attributeName, keyName) => resolver(attributeName, keyName)
      )

    // use Project to hide duplicated common keys
    // propagate hidden columns from nested USING/NATURAL JOINs
    val project = Project(projectList, Join(left, right, joinType, newCondition, hint))
    project.setTagValue(
      Project.hiddenOutputTag,
      hiddenList.map(_.markAsQualifiedAccessOnly()) ++
        project.child.metadataOutput.filter(_.qualifiedAccessOnly))
    project
  }

  /**
   * Replaces [[UnresolvedDeserializer]] with the deserialization expression that has been resolved
   * to the given input attributes.
   */
  object ResolveDeserializer extends Rule[LogicalPlan] {
    def apply(plan: LogicalPlan): LogicalPlan = plan.resolveOperatorsUpWithPruning(
      _.containsPattern(UNRESOLVED_DESERIALIZER), ruleId) {
      case p if !p.childrenResolved => p
      case p if p.resolved => p

      case p => p.transformExpressionsWithPruning(
        _.containsPattern(UNRESOLVED_DESERIALIZER), ruleId) {
        case UnresolvedDeserializer(deserializer, inputAttributes) =>
          val inputs = if (inputAttributes.isEmpty) {
            p.children.flatMap(_.output)
          } else {
            inputAttributes
          }

          validateTopLevelTupleFields(deserializer, inputs)
          val resolved = resolveExpressionByPlanOutput(
            deserializer, LocalRelation(inputs), throws = true)
          val result = resolved transformDown {
            case UnresolvedMapObjects(func, inputData, cls) if inputData.resolved =>
              inputData.dataType match {
                case ArrayType(et, cn) =>
                  MapObjects(func, inputData, et, cn, cls) transformUp {
                    case UnresolvedExtractValue(child, fieldName) if child.resolved =>
                      ExtractValue(child, fieldName, resolver)
                  }
                case other =>
                  throw QueryCompilationErrors.dataTypeMismatchForDeserializerError(other,
                    "array")
              }
            case u: UnresolvedCatalystToExternalMap if u.child.resolved =>
              u.child.dataType match {
                case _: MapType =>
                  CatalystToExternalMap(u) transformUp {
                    case UnresolvedExtractValue(child, fieldName) if child.resolved =>
                      ExtractValue(child, fieldName, resolver)
                  }
                case other =>
                  throw QueryCompilationErrors.dataTypeMismatchForDeserializerError(other, "map")
              }
          }
          validateNestedTupleFields(result)
          result
      }
    }

    private def fail(schema: StructType, maxOrdinal: Int): Unit = {
      throw QueryCompilationErrors.fieldNumberMismatchForDeserializerError(schema, maxOrdinal)
    }

    /**
     * For each top-level Tuple field, we use [[GetColumnByOrdinal]] to get its corresponding column
     * by position.  However, the actual number of columns may be different from the number of Tuple
     * fields.  This method is used to check the number of columns and fields, and throw an
     * exception if they do not match.
     */
    private def validateTopLevelTupleFields(
        deserializer: Expression, inputs: Seq[Attribute]): Unit = {
      val ordinals = deserializer.collect {
        case GetColumnByOrdinal(ordinal, _) => ordinal
      }.distinct.sorted

      if (ordinals.nonEmpty && ordinals != inputs.indices) {
        fail(inputs.toStructType, ordinals.last)
      }
    }

    /**
     * For each nested Tuple field, we use [[GetStructField]] to get its corresponding struct field
     * by position.  However, the actual number of struct fields may be different from the number
     * of nested Tuple fields.  This method is used to check the number of struct fields and nested
     * Tuple fields, and throw an exception if they do not match.
     */
    private def validateNestedTupleFields(deserializer: Expression): Unit = {
      val structChildToOrdinals = deserializer
        // There are 2 kinds of `GetStructField`:
        //   1. resolved from `UnresolvedExtractValue`, and it will have a `name` property.
        //   2. created when we build deserializer expression for nested tuple, no `name` property.
        // Here we want to validate the ordinals of nested tuple, so we should only catch
        // `GetStructField` without the name property.
        .collect { case g: GetStructField if g.name.isEmpty => g }
        .groupBy(_.child)
        .transform((_, v) => v.map(_.ordinal).distinct.sorted)

      structChildToOrdinals.foreach { case (expr, ordinals) =>
        val schema = expr.dataType.asInstanceOf[StructType]
        if (ordinals != schema.indices) {
          fail(schema, ordinals.last)
        }
      }
    }
  }

  /**
   * Resolves [[NewInstance]] by finding and adding the outer scope to it if the object being
   * constructed is an inner class.
   */
  object ResolveNewInstance extends Rule[LogicalPlan] {
    def apply(plan: LogicalPlan): LogicalPlan = plan.resolveOperatorsUpWithPruning(
      _.containsPattern(NEW_INSTANCE), ruleId) {
      case p if !p.childrenResolved => p
      case p if p.resolved => p

      case p => p.transformExpressionsUpWithPruning(_.containsPattern(NEW_INSTANCE), ruleId) {
        case n: NewInstance if n.childrenResolved && !n.resolved =>
          val outer = OuterScopes.getOuterScope(n.cls)
          if (outer == null) {
            throw QueryCompilationErrors.outerScopeFailureForNewInstanceError(n.cls.getName)
          }
          n.copy(outerPointer = Some(outer))
      }
    }
  }

  /**
   * Replace the [[UpCast]] expression by [[Cast]], and throw exceptions if the cast may truncate.
   */
  object ResolveUpCast extends Rule[LogicalPlan] {
    def apply(plan: LogicalPlan): LogicalPlan = plan.resolveOperatorsUpWithPruning(
      _.containsPattern(UP_CAST), ruleId) {
      case p if !p.childrenResolved => p
      case p if p.resolved => p

      case p => p.transformExpressionsWithPruning(_.containsPattern(UP_CAST), ruleId) {
        case unresolvedUpCast @ UpCast(child, _, _) if !child.resolved =>
          unresolvedUpCast
        case unresolvedUpCast: UpCast =>
          UpCastResolution.resolve(unresolvedUpCast)
      }
    }
  }

  /**
   * Rule to resolve, normalize and rewrite field names based on case sensitivity for commands.
   */
  object ResolveFieldNameAndPosition extends Rule[LogicalPlan] {
    def apply(plan: LogicalPlan): LogicalPlan = plan.resolveOperatorsUp {
      case cmd: CreateIndex if cmd.table.resolved &&
          cmd.columns.exists(_._1.isInstanceOf[UnresolvedFieldName]) =>
        val table = cmd.table.asInstanceOf[ResolvedTable]
        cmd.copy(columns = cmd.columns.map {
          case (u: UnresolvedFieldName, prop) => resolveFieldNames(table, u.name, u) -> prop
          case other => other
        })

      case a: DropColumns if a.table.resolved && hasUnresolvedFieldName(a) && a.ifExists =>
        // for DropColumn with IF EXISTS clause, we should resolve and ignore missing column errors
        val table = a.table.asInstanceOf[ResolvedTable]
        val columnsToDrop = a.columnsToDrop
        a.copy(columnsToDrop = columnsToDrop.flatMap(c => resolveFieldNamesOpt(table, c.name, c)))

      case a: AlterTableCommand if a.table.resolved && hasUnresolvedFieldName(a) =>
        val table = a.table.asInstanceOf[ResolvedTable]
        a.transformExpressions {
          case u: UnresolvedFieldName => resolveFieldNames(table, u.name, u)
        }

      case a @ AddColumns(r: ResolvedTable, cols) if !a.resolved =>
        // 'colsToAdd' keeps track of new columns being added. It stores a mapping from a
        // normalized parent name of fields to field names that belong to the parent.
        // For example, if we add columns "a.b.c", "a.b.d", and "a.c", 'colsToAdd' will become
        // Map(Seq("a", "b") -> Seq("c", "d"), Seq("a") -> Seq("c")).
        val colsToAdd = mutable.Map.empty[Seq[String], Seq[String]]
        def resolvePosition(
            col: QualifiedColType,
            parentSchema: StructType,
            resolvedParentName: Seq[String]): Option[FieldPosition] = {
          val fieldsAdded = colsToAdd.getOrElse(resolvedParentName, Nil)
          val resolvedPosition = col.position.map {
            case u: UnresolvedFieldPosition => u.position match {
              case after: After =>
                val allFields = parentSchema.fieldNames ++ fieldsAdded
                allFields.find(n => conf.resolver(n, after.column())) match {
                  case Some(colName) =>
                    ResolvedFieldPosition(ColumnPosition.after(colName))
                  case None =>
                    throw QueryCompilationErrors.referenceColNotFoundForAlterTableChangesError(
                      col.colName, allFields)
                }
              case _ => ResolvedFieldPosition(u.position)
            }
            case resolved => resolved
          }
          colsToAdd(resolvedParentName) = fieldsAdded :+ col.colName
          resolvedPosition
        }
        val schema = r.table.columns.asSchema
        val resolvedCols = cols.map { col =>
          col.path match {
            case Some(parent: UnresolvedFieldName) =>
              // Adding a nested field, need to resolve the parent column and position.
              val resolvedParent = resolveFieldNames(r, parent.name, parent)
              val parentSchema = resolvedParent.field.dataType match {
                case s: StructType => s
                case _ => throw QueryCompilationErrors.invalidFieldName(
                  col.name, parent.name, parent.origin)
              }
              val resolvedPosition = resolvePosition(col, parentSchema, resolvedParent.name)
              col.copy(path = Some(resolvedParent), position = resolvedPosition)
            case _ =>
              // Adding to the root. Just need to resolve position.
              val resolvedPosition = resolvePosition(col, schema, Nil)
              col.copy(position = resolvedPosition)
          }
        }
        val resolved = a.copy(columnsToAdd = resolvedCols)
        resolved.copyTagsFrom(a)
        resolved

      case a @ AlterColumns(table: ResolvedTable, specs) =>
        val resolvedSpecs = specs.map {
          case s @ AlterColumnSpec(ResolvedFieldName(path, field), dataType, _, _, position, _) =>
            val newDataType = dataType.flatMap { dt =>
              // Hive style syntax provides the column type, even if it may not have changed.
              val existing = CharVarcharUtils.getRawType(field.metadata).getOrElse(field.dataType)
              if (existing == dt) None else Some(dt)
            }
            val newPosition = position map {
              case u @ UnresolvedFieldPosition(after: After) =>
                // TODO: since the field name is already resolved, it's more efficient if
                //       `ResolvedFieldName` carries the parent struct and we resolve column
                //       position based on the parent struct, instead of re-resolving the entire
                //       column path.
                val resolved = resolveFieldNames(table, path :+ after.column(), u)
                ResolvedFieldPosition(ColumnPosition.after(resolved.field.name))
              case u: UnresolvedFieldPosition => ResolvedFieldPosition(u.position)
              case other => other
            }
            s.copy(newDataType = newDataType, newPosition = newPosition)
          case spec => spec
        }
        val resolved = a.copy(specs = resolvedSpecs)
        resolved.copyTagsFrom(a)
        resolved
    }

    /**
     * Returns the resolved field name if the field can be resolved, returns None if the column is
     * not found. An error will be thrown in CheckAnalysis for columns that can't be resolved.
     */
    private def resolveFieldNames(
        table: ResolvedTable,
        fieldName: Seq[String],
        context: Expression): ResolvedFieldName = {
      resolveFieldNamesOpt(table, fieldName, context)
        .getOrElse {
          throw QueryCompilationErrors.unresolvedColumnError(fieldName, table.schema.fieldNames,
            context.origin)
        }
    }

    private def resolveFieldNamesOpt(
        table: ResolvedTable,
        fieldName: Seq[String],
        context: Expression): Option[ResolvedFieldName] = {
      table.schema.findNestedField(
        fieldName, includeCollections = true, conf.resolver, context.origin
      ).map {
        case (path, field) => ResolvedFieldName(path, field)
      }
    }

    private def hasUnresolvedFieldName(a: AlterTableCommand): Boolean = {
      a.expressions.exists(_.exists(_.isInstanceOf[UnresolvedFieldName]))
    }
  }

  /**
   * A rule to handle special commands that need to be notified when analysis is done. This rule
   * should run after all other analysis rules are run.
   */
  object HandleSpecialCommand extends Rule[LogicalPlan] {
    override def apply(plan: LogicalPlan): LogicalPlan = plan.resolveOperatorsWithPruning(
      _.containsPattern(COMMAND)) {
      case c: AnalysisOnlyCommand if c.resolved =>
        checkAnalysis(c)
        c.markAsAnalyzed(AnalysisContext.get)
      case c: KeepAnalyzedQuery if c.resolved =>
        c.storeAnalyzedQuery()
      case p: LogicalPlan if p.resolved =>
        p.transformAllExpressionsWithPruning(_.containsPattern(ANALYSIS_AWARE_EXPRESSION)) {
          case e: AnalysisAwareExpression[_] => e.markAsAnalyzed()
        }
    }
  }
}

/**
 * Removes [[SubqueryAlias]] operators from the plan. Subqueries are only required to provide
 * scoping information for attributes and can be removed once analysis is complete.
 */
object EliminateSubqueryAliases extends Rule[LogicalPlan] {
  // This is also called in the beginning of the optimization phase, and as a result
  // is using transformUp rather than resolveOperators.
  def apply(plan: LogicalPlan): LogicalPlan = AnalysisHelper.allowInvokingTransformsInAnalyzer {
    plan.transformUpWithPruning(AlwaysProcess.fn, ruleId) {
      case SubqueryAlias(_, child) => child
    }
  }
}

/**
 * Removes [[Union]] operators from the plan if it just has one child.
 */
object EliminateUnions extends Rule[LogicalPlan] {
  def apply(plan: LogicalPlan): LogicalPlan = plan.resolveOperatorsWithPruning(
    _.containsPattern(UNION), ruleId) {
    case u: Union if u.children.size == 1 => u.children.head
  }
}

/**
 * Cleans up unnecessary Aliases inside the plan. Basically we only need Alias as a top level
 * expression in Project(project list) or Aggregate(aggregate expressions) or
 * Window(window expressions). Notice that if an expression has other expression parameters which
 * are not in its `children`, e.g. `RuntimeReplaceable`, the transformation for Aliases in this
 * rule can't work for those parameters.
 */
object CleanupAliases extends Rule[LogicalPlan] with AliasHelper {
  override def apply(plan: LogicalPlan): LogicalPlan = plan.resolveOperatorsUpWithPruning(
    // trimNonTopLevelAliases can transform Alias and MultiAlias.
    _.containsAnyPattern(ALIAS, MULTI_ALIAS)) {
    case Project(projectList, child) =>
      val cleanedProjectList = projectList.map(trimNonTopLevelAliases)
      Project(cleanedProjectList, child)

    case Aggregate(grouping, aggs, child, hint) =>
      val cleanedAggs = aggs.map(trimNonTopLevelAliases)
      Aggregate(grouping.map(trimAliases), cleanedAggs, child, hint)

    case Window(windowExprs, partitionSpec, orderSpec, child, hint) =>
      val cleanedWindowExprs = windowExprs.map(trimNonTopLevelAliases)
      Window(cleanedWindowExprs, partitionSpec.map(trimAliases),
        orderSpec.map(trimAliases(_).asInstanceOf[SortOrder]), child, hint)

    case CollectMetrics(name, metrics, child, dataframeId) =>
      val cleanedMetrics = metrics.map(trimNonTopLevelAliases)
      CollectMetrics(name, cleanedMetrics, child, dataframeId)

    case Unpivot(ids, values, aliases, variableColumnName, valueColumnNames, child) =>
      val cleanedIds = ids.map(_.map(trimNonTopLevelAliases))
      val cleanedValues = values.map(_.map(_.map(trimNonTopLevelAliases)))
      Unpivot(
        cleanedIds,
        cleanedValues,
        aliases,
        variableColumnName,
        valueColumnNames,
        child)

    // Operators that operate on objects should only have expressions from encoders, which should
    // never have extra aliases.
    case o: ObjectConsumer => o
    case o: ObjectProducer => o
    case a: AppendColumns => a

    case other =>
      other.transformExpressionsDownWithPruning(_.containsAnyPattern(ALIAS, MULTI_ALIAS)) {
        case Alias(child, _) => child
      }
  }
}

/**
 * Ignore event time watermark in batch query, which is only supported in Structured Streaming.
 */
object EliminateEventTimeWatermark extends Rule[LogicalPlan] {
  override def apply(plan: LogicalPlan): LogicalPlan = plan.resolveOperatorsWithPruning(
    _.containsPattern(EVENT_TIME_WATERMARK)) {
    case EventTimeWatermark(_, _, _, child) if child.resolved && !child.isStreaming => child
    case UpdateEventTimeWatermarkColumn(_, _, child) if child.resolved && !child.isStreaming =>
      child
  }
}

/**
 * Resolve expressions if they contains [[NamePlaceholder]]s.
 */
object ResolveExpressionsWithNamePlaceholders extends Rule[LogicalPlan] {
  override def apply(plan: LogicalPlan): LogicalPlan = plan.resolveExpressionsWithPruning(
    _.containsAnyPattern(ARRAYS_ZIP, CREATE_NAMED_STRUCT), ruleId) {
    case e: ArraysZip if !e.resolved =>
      val names = e.children.zip(e.names).map {
        case (e: NamedExpression, NamePlaceholder) if e.resolved =>
          Literal(e.name)
        case (_, other) => other
      }
      ArraysZip(e.children, names)

    case e: CreateNamedStruct if !e.resolved =>
      val children = e.children.grouped(2).flatMap {
        case Seq(NamePlaceholder, e: NamedExpression) if e.resolved =>
          Seq(Literal(e.name), e)
        case kv =>
          kv
      }
      CreateNamedStruct(children.toList)
  }
}

/**
 * The aggregate expressions from subquery referencing outer query block are pushed
 * down to the outer query block for evaluation. This rule below updates such outer references
 * as AttributeReference referring attributes from the parent/outer query block.
 *
 * For example (SQL):
 * {{{
 *   SELECT l.a FROM l GROUP BY 1 HAVING EXISTS (SELECT 1 FROM r WHERE r.d < min(l.b))
 * }}}
 * Plan before the rule.
 *    Project [a#226]
 *    +- Filter exists#245 [min(b#227)#249]
 *       :  +- Project [1 AS 1#247]
 *       :     +- Filter (d#238 < min(outer(b#227)))       <-----
 *       :        +- SubqueryAlias r
 *       :           +- Project [_1#234 AS c#237, _2#235 AS d#238]
 *       :              +- LocalRelation [_1#234, _2#235]
 *       +- Aggregate [a#226], [a#226, min(b#227) AS min(b#227)#249]
 *          +- SubqueryAlias l
 *             +- Project [_1#223 AS a#226, _2#224 AS b#227]
 *                +- LocalRelation [_1#223, _2#224]
 * Plan after the rule.
 *    Project [a#226]
 *    +- Filter exists#245 [min(b#227)#249]
 *       :  +- Project [1 AS 1#247]
 *       :     +- Filter (d#238 < outer(min(b#227)#249))   <-----
 *       :        +- SubqueryAlias r
 *       :           +- Project [_1#234 AS c#237, _2#235 AS d#238]
 *       :              +- LocalRelation [_1#234, _2#235]
 *       +- Aggregate [a#226], [a#226, min(b#227) AS min(b#227)#249]
 *          +- SubqueryAlias l
 *             +- Project [_1#223 AS a#226, _2#224 AS b#227]
 *                +- LocalRelation [_1#223, _2#224]
 */
object UpdateOuterReferences extends Rule[LogicalPlan] {
  private def stripAlias(expr: Expression): Expression = expr match { case a: Alias => a.child }

  private def updateOuterReferenceInSubquery(
      plan: LogicalPlan,
      refExprs: Seq[Expression]): LogicalPlan = {
    plan resolveExpressions { case e =>
      val outerAlias =
        refExprs.find(stripAlias(_).semanticEquals(stripOuterReference(e)))
      outerAlias match {
        case Some(a: Alias) => OuterReference(a.toAttribute)
        case _ => e
      }
    }
  }

  def apply(plan: LogicalPlan): LogicalPlan = {
    plan.resolveOperatorsWithPruning(
      _.containsAllPatterns(PLAN_EXPRESSION, FILTER, AGGREGATE), ruleId) {
      case f @ Filter(_, a: Aggregate) if f.resolved =>
        f.transformExpressionsWithPruning(_.containsPattern(PLAN_EXPRESSION), ruleId) {
          case s: SubqueryExpression if s.children.nonEmpty =>
            // Collect the aliases from output of aggregate.
            val outerAliases = a.aggregateExpressions collect { case a: Alias => a }
            // Update the subquery plan to record the OuterReference to point to outer query plan.
            s.withNewPlan(updateOuterReferenceInSubquery(s.plan, outerAliases))
      }
    }
  }
}

/**
 * The rule `ResolveReferences` in the main resolution batch creates [[TempResolvedColumn]] in
 * UnresolvedHaving/Filter/Sort to hold the temporarily resolved column with `agg.child`.
 *
 * If the expression hosting [[TempResolvedColumn]] is fully resolved, the rule
 * `ResolveAggregationFunctions` will
 * - Replace [[TempResolvedColumn]] with [[AttributeReference]] if it's inside aggregate functions
 *   or grouping expressions.
 * - Mark [[TempResolvedColumn]] as `hasTried` if not inside aggregate functions or grouping
 *   expressions, hoping other rules can re-resolve it.
 * `ResolveReferences` will re-resolve [[TempResolvedColumn]] if `hasTried` is true, and keep it
 * unchanged if the resolution fails. We should turn it back to [[UnresolvedAttribute]] so that the
 * analyzer can report missing column error later.
 *
 * If the expression hosting [[TempResolvedColumn]] is not resolved, [[TempResolvedColumn]] will
 * remain with `hasTried` as false. We should strip [[TempResolvedColumn]], so that users can see
 * the reason why the expression is not resolved, e.g. type mismatch.
 */
object RemoveTempResolvedColumn extends Rule[LogicalPlan] {
  override def apply(plan: LogicalPlan): LogicalPlan = {
    plan.resolveExpressionsWithPruning(_.containsPattern(TEMP_RESOLVED_COLUMN)) {
      case t: TempResolvedColumn =>
        if (t.hasTried) {
          UnresolvedAttribute(t.nameParts)
        } else {
          t.child
        }
    }
  }
}

/**
 * Rule that's used to handle `UnresolvedHaving` nodes with resolved `condition` and `child`.
 * It's placed outside the main batch to avoid conflicts with other rules that resolve
 * `UnresolvedHaving` in the main batch.
 */
object ResolveUnresolvedHaving extends Rule[LogicalPlan] {
  override def apply(plan: LogicalPlan): LogicalPlan = {
    plan.resolveOperatorsWithPruning(_.containsPattern(UNRESOLVED_HAVING), ruleId) {
      case u @ UnresolvedHaving(havingCondition, child)
        if havingCondition.resolved && child.resolved =>
        Filter(condition = havingCondition, child = child)
    }
  }
}<|MERGE_RESOLUTION|>--- conflicted
+++ resolved
@@ -216,13 +216,9 @@
       viewDesc.viewReferredTempViewNames,
       mutable.Set(viewDesc.viewReferredTempFunctionNames: _*),
       viewDesc.viewReferredTempVariableNames,
-<<<<<<< HEAD
       skipDedupRelations = originContext.skipDedupRelations,
-      isExecuteImmediate = originContext.isExecuteImmediate)
-=======
       isExecuteImmediate = originContext.isExecuteImmediate,
       collation = viewDesc.collation)
->>>>>>> 633419a8
     set(context)
     try f finally { set(originContext) }
   }
