--- conflicted
+++ resolved
@@ -154,10 +154,6 @@
     referredTempFunctionNames: mutable.Set[String] = mutable.Set.empty,
     referredTempVariableNames: Seq[Seq[String]] = Seq.empty,
     outerPlan: Option[LogicalPlan] = None,
-<<<<<<< HEAD
-    skipDedupRelations: Boolean = false)
-=======
-
     /**
      * This is a bridge state between this fixed-point [[Analyzer]] and a single-pass [[Resolver]].
      * It's managed ([[setSinglePassResolverBridgeState]] method) by the [[HybridAnalyzer]] - the
@@ -168,7 +164,8 @@
      *
      * See [[AnalyzerBridgeState]] and [[HybridAnalyzer]] for more info.
      */
-    private var singlePassResolverBridgeState: Option[AnalyzerBridgeState] = None) {
+    private var singlePassResolverBridgeState: Option[AnalyzerBridgeState] = None,
+    skipDedupRelations: Boolean = false) {
 
     def setSinglePassResolverBridgeState(bridgeState: Option[AnalyzerBridgeState]): Unit =
       singlePassResolverBridgeState = bridgeState
@@ -176,7 +173,7 @@
     def getSinglePassResolverBridgeState: Option[AnalyzerBridgeState] =
       singlePassResolverBridgeState
 }
->>>>>>> c374c004
+
 
 object AnalysisContext {
   private val value = new ThreadLocal[AnalysisContext]() {
