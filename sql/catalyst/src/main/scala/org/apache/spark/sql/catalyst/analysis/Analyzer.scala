/*
 * Licensed to the Apache Software Foundation (ASF) under one or more
 * contributor license agreements.  See the NOTICE file distributed with
 * this work for additional information regarding copyright ownership.
 * The ASF licenses this file to You under the Apache License, Version 2.0
 * (the "License"); you may not use this file except in compliance with
 * the License.  You may obtain a copy of the License at
 *
 *    http://www.apache.org/licenses/LICENSE-2.0
 *
 * Unless required by applicable law or agreed to in writing, software
 * distributed under the License is distributed on an "AS IS" BASIS,
 * WITHOUT WARRANTIES OR CONDITIONS OF ANY KIND, either express or implied.
 * See the License for the specific language governing permissions and
 * limitations under the License.
 */

package org.apache.spark.sql.catalyst.analysis

import java.util
import java.util.Locale

import scala.collection.mutable
import scala.collection.mutable.ArrayBuffer
import scala.jdk.CollectionConverters._
import scala.util.{Failure, Random, Success, Try}

import org.apache.spark.{SparkException, SparkThrowable, SparkUnsupportedOperationException}
import org.apache.spark.sql.AnalysisException
import org.apache.spark.sql.catalyst._
import org.apache.spark.sql.catalyst.analysis.resolver.{
  AnalyzerBridgeState,
  HybridAnalyzer,
  Resolver => OperatorResolver,
  ResolverExtension,
  ResolverGuard
}
import org.apache.spark.sql.catalyst.catalog._
import org.apache.spark.sql.catalyst.encoders.OuterScopes
import org.apache.spark.sql.catalyst.expressions._
import org.apache.spark.sql.catalyst.expressions.SubExprUtils._
import org.apache.spark.sql.catalyst.expressions.aggregate._
import org.apache.spark.sql.catalyst.expressions.objects._
import org.apache.spark.sql.catalyst.optimizer.OptimizeUpdateFields
import org.apache.spark.sql.catalyst.plans._
import org.apache.spark.sql.catalyst.plans.logical._
import org.apache.spark.sql.catalyst.rules._
import org.apache.spark.sql.catalyst.trees.AlwaysProcess
import org.apache.spark.sql.catalyst.trees.CurrentOrigin.withOrigin
import org.apache.spark.sql.catalyst.trees.TreePattern._
import org.apache.spark.sql.catalyst.types.DataTypeUtils
import org.apache.spark.sql.catalyst.util.{toPrettySQL, CharVarcharUtils}
import org.apache.spark.sql.catalyst.util.ResolveDefaultColumns._
import org.apache.spark.sql.connector.catalog.{View => _, _}
import org.apache.spark.sql.connector.catalog.CatalogV2Implicits._
import org.apache.spark.sql.connector.catalog.TableChange.{After, ColumnPosition}
import org.apache.spark.sql.connector.catalog.functions.UnboundFunction
import org.apache.spark.sql.connector.catalog.procedures.{BoundProcedure, ProcedureParameter, UnboundProcedure}
import org.apache.spark.sql.connector.expressions.{FieldReference, IdentityTransform}
import org.apache.spark.sql.errors.QueryCompilationErrors
import org.apache.spark.sql.execution.datasources.v2.DataSourceV2Relation
import org.apache.spark.sql.internal.SQLConf
import org.apache.spark.sql.internal.SQLConf.{PartitionOverwriteMode, StoreAssignmentPolicy}
import org.apache.spark.sql.internal.connector.V1Function
import org.apache.spark.sql.types._
import org.apache.spark.sql.util.CaseInsensitiveStringMap
import org.apache.spark.util.ArrayImplicits._

/**
 * A trivial [[Analyzer]] with a dummy [[SessionCatalog]] and
 * [[EmptyTableFunctionRegistry]]. Used for testing when all relations are already filled
 * in and the analyzer needs only to resolve attribute references.
 *
 * Built-in function registry is set for Spark Connect project to test unresolved
 * functions.
 */
object SimpleAnalyzer extends Analyzer(
  new CatalogManager(
    FakeV2SessionCatalog,
    new SessionCatalog(
      new InMemoryCatalog,
      FunctionRegistry.builtin,
      TableFunctionRegistry.builtin) {
      override def createDatabase(dbDefinition: CatalogDatabase, ignoreIfExists: Boolean): Unit = {}
    })) {
  override def resolver: Resolver = caseSensitiveResolution
}

object FakeV2SessionCatalog extends TableCatalog with FunctionCatalog with SupportsNamespaces {
  private def fail() = throw SparkUnsupportedOperationException()
  override def listTables(namespace: Array[String]): Array[Identifier] = fail()
  override def loadTable(ident: Identifier): Table = {
    throw new NoSuchTableException(ident.asMultipartIdentifier)
  }
  override def alterTable(ident: Identifier, changes: TableChange*): Table = fail()
  override def dropTable(ident: Identifier): Boolean = fail()
  override def renameTable(oldIdent: Identifier, newIdent: Identifier): Unit = fail()
  override def initialize(name: String, options: CaseInsensitiveStringMap): Unit = {}
  override def name(): String = CatalogManager.SESSION_CATALOG_NAME
  override def listFunctions(namespace: Array[String]): Array[Identifier] = fail()
  override def loadFunction(ident: Identifier): UnboundFunction = fail()
  override def listNamespaces(): Array[Array[String]] = fail()
  override def listNamespaces(namespace: Array[String]): Array[Array[String]] = fail()
  override def loadNamespaceMetadata(namespace: Array[String]): util.Map[String, String] = {
    if (namespace.length == 1) {
      mutable.HashMap[String, String]().asJava
    } else {
      throw new NoSuchNamespaceException(namespace)
    }
  }
  override def createNamespace(
    namespace: Array[String], metadata: util.Map[String, String]): Unit = fail()
  override def alterNamespace(namespace: Array[String], changes: NamespaceChange*): Unit = fail()
  override def dropNamespace(namespace: Array[String], cascade: Boolean): Boolean = fail()
}

/**
 * Provides a way to keep state during the analysis, mostly for resolving views and subqueries.
 * This enables us to decouple the concerns of analysis environment from the catalog and resolve
 * star expressions in subqueries that reference the outer query plans.
 * The state that is kept here is per-query.
 *
 * Note this is thread local.
 *
 * @param catalogAndNamespace The catalog and namespace used in the view resolution. This overrides
 *                            the current catalog and namespace when resolving relations inside
 *                            views.
 * @param nestedViewDepth The nested depth in the view resolution, this enables us to limit the
 *                        depth of nested views.
 * @param maxNestedViewDepth The maximum allowed depth of nested view resolution.
 * @param relationCache A mapping from qualified table names and time travel spec to resolved
 *                      relations. This can ensure that the table is resolved only once if a table
 *                      is used multiple times in a query.
 * @param referredTempViewNames All the temp view names referred by the current view we are
 *                              resolving. It's used to make sure the relation resolution is
 *                              consistent between view creation and view resolution. For example,
 *                              if `t` was a permanent table when the current view was created, it
 *                              should still be a permanent table when resolving the current view,
 *                              even if a temp view `t` has been created.
 * @param isExecuteImmediate Whether the current plan is created by EXECUTE IMMEDIATE. Used when
 *                           resolving variables, as SQL Scripting local variables should not be
 *                           visible from EXECUTE IMMEDIATE.
 * @param outerPlan The query plan from the outer query that can be used to resolve star
 *                  expressions in a subquery.
 */
case class AnalysisContext(
    catalogAndNamespace: Seq[String] = Nil,
    nestedViewDepth: Int = 0,
    maxNestedViewDepth: Int = -1,
    relationCache: mutable.Map[(Seq[String], Option[TimeTravelSpec]), LogicalPlan] =
      mutable.Map.empty,
    referredTempViewNames: Seq[Seq[String]] = Seq.empty,
    // 1. If we are resolving a view, this field will be restored from the view metadata,
    //    by calling `AnalysisContext.withAnalysisContext(viewDesc)`.
    // 2. If we are not resolving a view, this field will be updated everytime the analyzer
    //    lookup a temporary function. And export to the view metadata.
    referredTempFunctionNames: mutable.Set[String] = mutable.Set.empty,
    referredTempVariableNames: Seq[Seq[String]] = Seq.empty,
    outerPlan: Option[LogicalPlan] = None,
<<<<<<< HEAD
=======
    isExecuteImmediate: Boolean = false,

>>>>>>> ff7b4a42
    /**
     * This is a bridge state between this fixed-point [[Analyzer]] and a single-pass [[Resolver]].
     * It's managed ([[setSinglePassResolverBridgeState]] method) by the [[HybridAnalyzer]] - the
     * goal is to preserve it correctly between the fixed-point and single-pass runs.
     * [[AnalysisContext.reset]] simply propagates it to prevent it from being reset in
     * [[Analyzer.execute]]. Normally it's always [[None]], unless
     * [[ANALYZER_DUAL_RUN_LEGACY_AND_SINGLE_PASS_RESOLVER]] is set to [[true]].
     *
     * See [[AnalyzerBridgeState]] and [[HybridAnalyzer]] for more info.
     */
    private var singlePassResolverBridgeState: Option[AnalyzerBridgeState] = None,
    skipDedupRelations: Boolean = false) {

    def setSinglePassResolverBridgeState(bridgeState: Option[AnalyzerBridgeState]): Unit =
      singlePassResolverBridgeState = bridgeState

    def getSinglePassResolverBridgeState: Option[AnalyzerBridgeState] =
      singlePassResolverBridgeState
}


object AnalysisContext {
  private val value = new ThreadLocal[AnalysisContext]() {
    override def initialValue: AnalysisContext = AnalysisContext()
  }

  def get: AnalysisContext = value.get()

  def reset(): Unit = {
    // We need to preserve the single-pass resolver bridge state here, since it's managed by the
    // [[HybridAnalyzer]] (set or reset to `None`) to avoid it being reset in [[execute]].
    // It acts as a bridge between the single-pass and fixed-point analyzers in the absence of any
    // other explicit state.
    val prevSinglePassResolverBridgeState = value.get.getSinglePassResolverBridgeState
    value.remove()
    value.get.setSinglePassResolverBridgeState(prevSinglePassResolverBridgeState)
  }

  private def set(context: AnalysisContext): Unit = value.set(context)

  def withAnalysisContext[A](viewDesc: CatalogTable)(f: => A): A = {
    val originContext = value.get()
    val maxNestedViewDepth = if (originContext.maxNestedViewDepth == -1) {
      // Here we start to resolve views, get `maxNestedViewDepth` from configs.
      SQLConf.get.maxNestedViewDepth
    } else {
      originContext.maxNestedViewDepth
    }
    val context = AnalysisContext(
      viewDesc.viewCatalogAndNamespace,
      originContext.nestedViewDepth + 1,
      maxNestedViewDepth,
      originContext.relationCache,
      viewDesc.viewReferredTempViewNames,
      mutable.Set(viewDesc.viewReferredTempFunctionNames: _*),
      viewDesc.viewReferredTempVariableNames,
<<<<<<< HEAD
      skipDedupRelations = originContext.skipDedupRelations)
=======
      isExecuteImmediate = originContext.isExecuteImmediate)
    set(context)
    try f finally { set(originContext) }
  }

  def withExecuteImmediateContext[A](f: => A): A = {
    val originContext = value.get()
    val context = originContext.copy(isExecuteImmediate = true)

>>>>>>> ff7b4a42
    set(context)
    try f finally { set(originContext) }
  }

  def withNewAnalysisContext[A](f: => A): A = {
    val originContext = value.get()
    reset()
    try f finally { set(originContext) }
  }

  def withOuterPlan[A](outerPlan: LogicalPlan)(f: => A): A = {
    val originContext = value.get()
    val context = originContext.copy(outerPlan = Some(outerPlan))
    set(context)
    try f finally { set(originContext) }
  }

  def setDedupRelatiionSkipFlag(flag: Boolean): Unit = {
    val currContext = value.get()
    set(currContext.copy(skipDedupRelations = flag))
  }
}

/**
 * Provides a logical query plan analyzer, which translates [[UnresolvedAttribute]]s and
 * [[UnresolvedRelation]]s into fully typed objects using information in a [[SessionCatalog]].
 */
class Analyzer(override val catalogManager: CatalogManager) extends RuleExecutor[LogicalPlan]
  with CheckAnalysis with AliasHelper with SQLConfHelper with ColumnResolutionHelper {

  private val v1SessionCatalog: SessionCatalog = catalogManager.v1SessionCatalog
  private val relationResolution = new RelationResolution(catalogManager)
  private val functionResolution = new FunctionResolution(catalogManager, relationResolution)

  override protected def validatePlanChanges(
      previousPlan: LogicalPlan,
      currentPlan: LogicalPlan): Option[String] = {
    LogicalPlanIntegrity.validateExprIdUniqueness(currentPlan)
  }

  override def isView(nameParts: Seq[String]): Boolean = v1SessionCatalog.isView(nameParts)

  // Only for tests.
  def this(catalog: SessionCatalog) = {
    this(new CatalogManager(FakeV2SessionCatalog, catalog))
  }

  def executeAndCheck(plan: LogicalPlan, tracker: QueryPlanningTracker): LogicalPlan = {
    if (plan.analyzed) return plan
    AnalysisHelper.markInAnalyzer {
      new HybridAnalyzer(
        this,
        new ResolverGuard(catalogManager),
        new OperatorResolver(
          catalogManager,
          singlePassResolverExtensions,
          singlePassMetadataResolverExtensions
        )
      ).apply(plan, tracker)
    }
  }

  override def execute(plan: LogicalPlan): LogicalPlan = {
    AnalysisContext.withNewAnalysisContext {
      executeSameContext(plan)
    }
  }

  private def executeSameContext(plan: LogicalPlan): LogicalPlan = super.execute(plan)

  def resolver: Resolver = conf.resolver

  /**
   * If the plan cannot be resolved within maxIterations, analyzer will throw exception to inform
   * user to increase the value of SQLConf.ANALYZER_MAX_ITERATIONS.
   */
  protected def fixedPoint =
    FixedPoint(
      conf.analyzerMaxIterations,
      errorOnExceed = true,
      maxIterationsSetting = SQLConf.ANALYZER_MAX_ITERATIONS.key)

  /**
   * Extensions for the single-pass analyzer.
   *
   * See [[ResolverExtension]] for more info.
   */
  val singlePassResolverExtensions: Seq[ResolverExtension] = Nil

  /**
   * Extensions used for early resolution of the single-pass analyzer.
   *
   * See [[ResolverExtension]] for more info.
   */
  val singlePassMetadataResolverExtensions: Seq[ResolverExtension] = Nil

  /**
   * Override to provide additional rules for the "Resolution" batch.
   */
  val extendedResolutionRules: Seq[Rule[LogicalPlan]] = Nil

  /**
   * Override to provide additional rules for the "Hints" resolution batch.
   */
  val hintResolutionRules: Seq[Rule[LogicalPlan]] = Nil

  /**
   * Override to provide rules to do post-hoc resolution. Note that these rules will be executed
   * in an individual batch. This batch is to run right after the normal resolution batch and
   * execute its rules in one pass.
   */
  val postHocResolutionRules: Seq[Rule[LogicalPlan]] = Nil

  private def typeCoercionRules(): List[Rule[LogicalPlan]] = if (conf.ansiEnabled) {
    AnsiTypeCoercion.typeCoercionRules
  } else {
    TypeCoercion.typeCoercionRules
  }

  override def batches: Seq[Batch] = Seq(
    Batch("Substitution", fixedPoint,
      // This rule optimizes `UpdateFields` expression chains so looks more like optimization rule.
      // However, when manipulating deeply nested schema, `UpdateFields` expression tree could be
      // very complex and make analysis impossible. Thus we need to optimize `UpdateFields` early
      // at the beginning of analysis.
      OptimizeUpdateFields,
      CTESubstitution,
      WindowsSubstitution,
      EliminateUnions,
      SubstituteUnresolvedOrdinals,
      EliminateLazyExpression),
    Batch("Disable Hints", Once,
      new ResolveHints.DisableHints),
    Batch("Hints", fixedPoint,
      Seq(ResolveHints.ResolveJoinStrategyHints,
        ResolveHints.ResolveCoalesceHints) ++
        hintResolutionRules: _*),
    Batch("Simple Sanity Check", Once,
      LookupFunctions),
    Batch("Keep Legacy Outputs", Once,
      KeepLegacyOutputs),
    Batch("Resolution", fixedPoint,
      new ResolveCatalogs(catalogManager) ::
      ResolveInsertInto ::
      ResolveRelations ::
      ResolvePartitionSpec ::
      ResolveFieldNameAndPosition ::
      AddMetadataColumns ::
      DeduplicateRelations ::
      ResolveCollationName ::
      new ResolveReferences(catalogManager) ::
      // Please do not insert any other rules in between. See the TODO comments in rule
      // ResolveLateralColumnAliasReference for more details.
      ResolveLateralColumnAliasReference ::
      ResolveExpressionsWithNamePlaceholders ::
      ResolveDeserializer ::
      ResolveNewInstance ::
      ResolveUpCast ::
      ResolveGroupingAnalytics ::
      ResolvePivot ::
      ResolveUnpivot ::
      ResolveOrdinalInOrderByAndGroupBy ::
      ExtractGenerator ::
      ResolveGenerate ::
      ResolveFunctions ::
      ResolveProcedures ::
      BindProcedures ::
      ResolveTableSpec ::
      ValidateAndStripPipeExpressions ::
      ResolveSQLFunctions ::
      ResolveAliases ::
      ResolveSubquery ::
      ResolveSubqueryColumnAliases ::
      ResolveDDLCommandStringTypes ::
      ResolveWindowOrder ::
      ResolveWindowFrame ::
      ResolveNaturalAndUsingJoin ::
      ResolveOutputRelation ::
      new ResolveDataFrameDropColumns(catalogManager) ::
      new ResolveSetVariable(catalogManager) ::
      ExtractWindowExpressions ::
      GlobalAggregates ::
      ResolveAggregateFunctions ::
      TimeWindowing ::
      SessionWindowing ::
      ResolveWindowTime ::
      ResolveInlineTables ::
      ResolveLambdaVariables ::
      ResolveTimeZone ::
      ResolveRandomSeed ::
      ResolveBinaryArithmetic ::
      ResolveIdentifierClause ::
      ResolveUnion ::
      ResolveRowLevelCommandAssignments ::
      MoveParameterizedQueriesDown ::
      BindParameters ::
      new SubstituteExecuteImmediate(
        catalogManager,
        resolveChild = executeSameContext,
        checkAnalysis = checkAnalysis) ::
      typeCoercionRules() ++
      Seq(
        ResolveWithCTE,
        ExtractDistributedSequenceID) ++
      Seq(ResolveUpdateEventTimeWatermarkColumn) ++
      extendedResolutionRules : _*),
    Batch("Remove TempResolvedColumn", Once, RemoveTempResolvedColumn),
    Batch("Post-Hoc Resolution", Once,
      Seq(ResolveCommandsWithIfExists) ++
      postHocResolutionRules: _*),
    Batch("Remove Unresolved Hints", Once,
      new ResolveHints.RemoveAllHints),
    Batch("Nondeterministic", Once,
      PullOutNondeterministic),
    Batch("ScalaUDF Null Handling", fixedPoint,
      // `HandleNullInputsForUDF` may wrap the `ScalaUDF` with `If` expression to return null for
      // null inputs, so the result can be null even if `ScalaUDF#nullable` is false. We need to
      // run `UpdateAttributeNullability` to update nullability of the UDF output attribute in
      // downstream operators. After updating attribute nullability, `ScalaUDF`s in downstream
      // operators may need null handling as well, so we should run these two rules repeatedly.
      HandleNullInputsForUDF,
      UpdateAttributeNullability),
    Batch("UDF", Once,
      ResolveEncodersInUDF),
    // The rewrite rules might move resolved query plan into subquery. Once the resolved plan
    // contains ScalaUDF, their encoders won't be resolved if `ResolveEncodersInUDF` is not
    // applied before the rewrite rules. So we need to apply `ResolveEncodersInUDF` before the
    // rewrite rules.
    Batch("DML rewrite", fixedPoint,
      RewriteDeleteFromTable,
      RewriteUpdateTable,
      RewriteMergeIntoTable),
    Batch("Subquery", Once,
      UpdateOuterReferences),
    Batch("Cleanup", fixedPoint,
      CleanupAliases),
    Batch("HandleSpecialCommand", Once,
      HandleSpecialCommand),
    Batch("Remove watermark for batch query", Once,
      EliminateEventTimeWatermark)
  )

  /**
   * For [[Add]]:
   * 1. if both side are interval, stays the same;
   * 2. else if one side is date and the other is interval,
   *    turns it to [[DateAddInterval]];
   * 3. else if one side is interval, turns it to [[TimeAdd]];
   * 4. else if one side is date, turns it to [[DateAdd]] ;
   * 5. else stays the same.
   *
   * For [[Subtract]]:
   * 1. if both side are interval, stays the same;
   * 2. else if the left side is date and the right side is interval,
   *    turns it to [[DateAddInterval(l, -r)]];
   * 3. else if the right side is an interval, turns it to [[TimeAdd(l, -r)]];
   * 4. else if one side is timestamp, turns it to [[SubtractTimestamps]];
   * 5. else if the right side is date, turns it to [[DateDiff]]/[[SubtractDates]];
   * 6. else if the left side is date, turns it to [[DateSub]];
   * 7. else turns it to stays the same.
   *
   * For [[Multiply]]:
   * 1. If one side is interval, turns it to [[MultiplyInterval]];
   * 2. otherwise, stays the same.
   *
   * For [[Divide]]:
   * 1. If the left side is interval, turns it to [[DivideInterval]];
   * 2. otherwise, stays the same.
   */
  object ResolveBinaryArithmetic extends Rule[LogicalPlan] {
    override def apply(plan: LogicalPlan): LogicalPlan =
      plan.resolveExpressionsUpWithPruning(_.containsPattern(BINARY_ARITHMETIC), ruleId) {
        case expr @ (_: Add | _: Subtract | _: Multiply | _: Divide) if expr.childrenResolved =>
          BinaryArithmeticWithDatetimeResolver.resolve(expr)
      }
  }

  /**
   * Substitute child plan with WindowSpecDefinitions.
   */
  object WindowsSubstitution extends Rule[LogicalPlan] {
    def apply(plan: LogicalPlan): LogicalPlan = plan.resolveOperatorsUpWithPruning(
      _.containsAnyPattern(WITH_WINDOW_DEFINITION, UNRESOLVED_WINDOW_EXPRESSION), ruleId) {
      // Lookup WindowSpecDefinitions. This rule works with unresolved children.
      case WithWindowDefinition(windowDefinitions, child, forPipeSQL) =>
        val resolveWindowExpression: PartialFunction[Expression, Expression] = {
          case UnresolvedWindowExpression(c, WindowSpecReference(windowName)) =>
            val windowSpecDefinition = windowDefinitions.getOrElse(windowName,
              throw QueryCompilationErrors.windowSpecificationNotDefinedError(windowName))
            WindowExpression(c, windowSpecDefinition)
        }
        if (forPipeSQL) {
          child.transformExpressions(resolveWindowExpression)
        } else {
          child.resolveExpressions(resolveWindowExpression)
        }
    }
  }

  /**
   * Replaces [[UnresolvedAlias]]s with concrete aliases.
   */
  object ResolveAliases extends Rule[LogicalPlan] {
    def apply(plan: LogicalPlan): LogicalPlan =
      plan.resolveOperatorsUpWithPruning(_.containsPattern(UNRESOLVED_ALIAS), ruleId) {
        case Aggregate(groups, aggs, child, _)
            if child.resolved && AliasResolution.hasUnresolvedAlias(aggs) =>
          Aggregate(groups, AliasResolution.assignAliases(aggs), child)

        case Pivot(groupByOpt, pivotColumn, pivotValues, aggregates, child)
            if child.resolved &&
            groupByOpt.isDefined &&
            AliasResolution.hasUnresolvedAlias(groupByOpt.get) =>
          Pivot(
            Some(AliasResolution.assignAliases(groupByOpt.get)),
            pivotColumn,
            pivotValues,
            aggregates,
            child
          )

        case up: Unpivot
            if up.child.resolved &&
            (up.ids.exists(AliasResolution.hasUnresolvedAlias) || up.values.exists(
              _.exists(AliasResolution.hasUnresolvedAlias)
            )) =>
          up.copy(
            ids = up.ids.map(AliasResolution.assignAliases),
            values = up.values.map(_.map(AliasResolution.assignAliases))
          )

        case Project(projectList, child)
            if child.resolved && AliasResolution.hasUnresolvedAlias(projectList) =>
          Project(AliasResolution.assignAliases(projectList), child)

        case c: CollectMetrics
            if c.child.resolved && AliasResolution.hasUnresolvedAlias(c.metrics) =>
          c.copy(metrics = AliasResolution.assignAliases(c.metrics))
      }
  }

  object ResolveGroupingAnalytics extends Rule[LogicalPlan] {
    private[analysis] def hasGroupingFunction(e: Expression): Boolean = {
      e.exists (g => g.isInstanceOf[Grouping] || g.isInstanceOf[GroupingID])
    }

    private def replaceGroupingFunc(
        expr: Expression,
        groupByExprs: Seq[Expression],
        gid: Expression): Expression = {
      expr transform {
        case e: GroupingID =>
          if (e.groupByExprs.isEmpty ||
              e.groupByExprs.map(_.canonicalized) == groupByExprs.map(_.canonicalized)) {
            Alias(gid, toPrettySQL(e))()
          } else {
            throw QueryCompilationErrors.groupingIDMismatchError(e, groupByExprs)
          }
        case e @ Grouping(col: Expression) =>
          val idx = groupByExprs.indexWhere(_.semanticEquals(col))
          if (idx >= 0) {
            Alias(Cast(BitwiseAnd(ShiftRight(gid, Literal(groupByExprs.length - 1 - idx)),
              Literal(1L)), ByteType), toPrettySQL(e))()
          } else {
            throw QueryCompilationErrors.groupingColInvalidError(col, groupByExprs)
          }
      }
    }

    /*
     * Create new alias for all group by expressions for `Expand` operator.
     */
    private def constructGroupByAlias(groupByExprs: Seq[Expression]): Seq[Alias] = {
      groupByExprs.map {
        case e: NamedExpression => Alias(e, e.name)(qualifier = e.qualifier)
        case other => Alias(other, other.toString)()
      }
    }

    /*
     * Construct [[Expand]] operator with grouping sets.
     */
    private def constructExpand(
        selectedGroupByExprs: Seq[Seq[Expression]],
        child: LogicalPlan,
        groupByAliases: Seq[Alias],
        gid: Attribute): LogicalPlan = {
      // Change the nullability of group by aliases if necessary. For example, if we have
      // GROUPING SETS ((a,b), a), we do not need to change the nullability of a, but we
      // should change the nullability of b to be TRUE.
      // TODO: For Cube/Rollup just set nullability to be `true`.
      val expandedAttributes = groupByAliases.map { alias =>
        if (selectedGroupByExprs.exists(!_.contains(alias.child))) {
          alias.toAttribute.withNullability(true)
        } else {
          alias.toAttribute
        }
      }

      val groupingSetsAttributes = selectedGroupByExprs.map { groupingSetExprs =>
        groupingSetExprs.map { expr =>
          val alias = groupByAliases.find(_.child.semanticEquals(expr)).getOrElse(
            throw QueryCompilationErrors.selectExprNotInGroupByError(expr, groupByAliases))
          // Map alias to expanded attribute.
          expandedAttributes.find(_.semanticEquals(alias.toAttribute)).getOrElse(
            alias.toAttribute)
        }
      }

      Expand(groupingSetsAttributes, groupByAliases, expandedAttributes, gid, child)
    }

    /*
     * Construct new aggregate expressions by replacing grouping functions.
     */
    private def constructAggregateExprs(
        groupByExprs: Seq[Expression],
        aggregations: Seq[NamedExpression],
        groupByAliases: Seq[Alias],
        groupingAttrs: Seq[Expression],
        gid: Attribute): Seq[NamedExpression] = {
      def replaceExprs(e: Expression): Expression = e match {
        case e: AggregateExpression => e
        case e =>
          // Replace expression by expand output attribute.
          val index = groupByAliases.indexWhere(_.child.semanticEquals(e))
          if (index == -1) {
            e.mapChildren(replaceExprs)
          } else {
            groupingAttrs(index)
          }
      }
      aggregations
        .map(replaceGroupingFunc(_, groupByExprs, gid))
        .map(replaceExprs)
        .map(_.asInstanceOf[NamedExpression])
    }

    /*
     * Construct [[Aggregate]] operator from Cube/Rollup/GroupingSets.
     */
    private def constructAggregate(
        selectedGroupByExprs: Seq[Seq[Expression]],
        groupByExprs: Seq[Expression],
        aggregationExprs: Seq[NamedExpression],
        child: LogicalPlan): LogicalPlan = {

      if (groupByExprs.size > GroupingID.dataType.defaultSize * 8) {
        throw QueryCompilationErrors.groupingSizeTooLargeError(GroupingID.dataType.defaultSize * 8)
      }

      // Expand works by setting grouping expressions to null as determined by the
      // `selectedGroupByExprs`. To prevent these null values from being used in an aggregate
      // instead of the original value we need to create new aliases for all group by expressions
      // that will only be used for the intended purpose.
      val groupByAliases = constructGroupByAlias(groupByExprs)

      val gid = AttributeReference(VirtualColumn.groupingIdName, GroupingID.dataType, false)()
      val expand = constructExpand(selectedGroupByExprs, child, groupByAliases, gid)
      val groupingAttrs = expand.output.drop(child.output.length)

      val aggregations = constructAggregateExprs(
        groupByExprs, aggregationExprs, groupByAliases, groupingAttrs, gid)

      Aggregate(groupingAttrs, aggregations, expand)
    }

    private def findGroupingExprs(plan: LogicalPlan): Seq[Expression] = {
      plan.collectFirst {
        case a: Aggregate =>
          // this Aggregate should have grouping id as the last grouping key.
          val gid = a.groupingExpressions.last
          if (!gid.isInstanceOf[AttributeReference]
            || gid.asInstanceOf[AttributeReference].name != VirtualColumn.groupingIdName) {
            throw QueryCompilationErrors.groupingMustWithGroupingSetsOrCubeOrRollupError()
          }
          a.groupingExpressions.take(a.groupingExpressions.length - 1)
      }.getOrElse {
        throw QueryCompilationErrors.groupingMustWithGroupingSetsOrCubeOrRollupError()
      }
    }

    private def tryResolveHavingCondition(
        h: UnresolvedHaving,
        aggregate: Aggregate,
        selectedGroupByExprs: Seq[Seq[Expression]],
        groupByExprs: Seq[Expression]): LogicalPlan = {
      // For CUBE/ROLLUP expressions, to avoid resolving repeatedly, here we delete them from
      // groupingExpressions for condition resolving.
      val aggForResolving = aggregate.copy(groupingExpressions = groupByExprs)
      // HACK ALTER! Ideally we should only resolve GROUPING SETS + HAVING when the having condition
      // is fully resolved, similar to the rule `ResolveAggregateFunctions`. However, Aggregate
      // with GROUPING SETS is marked as unresolved and many analyzer rules can't apply to
      // UnresolvedHaving because its child is not resolved. Here we explicitly resolve columns
      // and subqueries of UnresolvedHaving so that the rewrite works in most cases.
      // TODO: mark Aggregate as resolved even if it has GROUPING SETS. We can expand it at the end
      //       of the analysis phase.
      val colResolved = h.mapExpressions { e =>
        resolveExpressionByPlanOutput(
          resolveColWithAgg(e, aggForResolving), aggForResolving, includeLastResort = true)
      }
      val cond = if (SubqueryExpression.hasSubquery(colResolved.havingCondition)) {
        val fake = Project(Alias(colResolved.havingCondition, "fake")() :: Nil, aggregate.child)
        ResolveSubquery(fake).asInstanceOf[Project].projectList.head.asInstanceOf[Alias].child
      } else {
        colResolved.havingCondition
      }
      // Try resolving the condition of the filter as though it is in the aggregate clause
      val (extraAggExprs, Seq(resolvedHavingCond)) =
        ResolveAggregateFunctions.resolveExprsWithAggregate(Seq(cond), aggForResolving)

      // Push the aggregate expressions into the aggregate (if any).
      val newChild = constructAggregate(selectedGroupByExprs, groupByExprs,
        aggregate.aggregateExpressions ++ extraAggExprs, aggregate.child)

      // Since the output exprId will be changed in the constructed aggregate, here we build an
      // attrMap to resolve the condition again.
      val attrMap = AttributeMap((aggForResolving.output ++ extraAggExprs.map(_.toAttribute))
        .zip(newChild.output))
      val newCond = resolvedHavingCond.transform {
        case a: AttributeReference => attrMap.getOrElse(a, a)
      }

      if (extraAggExprs.isEmpty) {
        Filter(newCond, newChild)
      } else {
        Project(newChild.output.dropRight(extraAggExprs.length),
          Filter(newCond, newChild))
      }
    }

    // This require transformDown to resolve having condition when generating aggregate node for
    // CUBE/ROLLUP/GROUPING SETS. This also replace grouping()/grouping_id() in resolved
    // Filter/Sort.
    def apply(plan: LogicalPlan): LogicalPlan = plan.resolveOperatorsDownWithPruning(
      _.containsPattern(GROUPING_ANALYTICS), ruleId) {
      case h @ UnresolvedHaving(_, agg @ Aggregate(
        GroupingAnalytics(selectedGroupByExprs, groupByExprs), aggExprs, _, _))
        if agg.childrenResolved && aggExprs.forall(_.resolved) =>
        tryResolveHavingCondition(h, agg, selectedGroupByExprs, groupByExprs)

      // Make sure all of the children are resolved.
      // We can't put this at the beginning, because `Aggregate` with GROUPING SETS is unresolved
      // but we need to resolve `UnresolvedHaving` above it.
      case a if !a.childrenResolved => a

      // Ensure group by expressions and aggregate expressions have been resolved.
      case Aggregate(GroupingAnalytics(selectedGroupByExprs, groupByExprs), aggExprs, child, _)
        if aggExprs.forall(_.resolved) =>
        constructAggregate(selectedGroupByExprs, groupByExprs, aggExprs, child)

      // We should make sure all expressions in condition have been resolved.
      case f @ Filter(cond, child) if hasGroupingFunction(cond) && cond.resolved =>
        val groupingExprs = findGroupingExprs(child)
        // The unresolved grouping id will be resolved by ResolveReferences
        val newCond = replaceGroupingFunc(cond, groupingExprs, VirtualColumn.groupingIdAttribute)
        f.copy(condition = newCond)

      // We should make sure all [[SortOrder]]s have been resolved.
      case s @ Sort(order, _, child, _)
        if order.exists(hasGroupingFunction) && order.forall(_.resolved) =>
        val groupingExprs = findGroupingExprs(child)
        val gid = VirtualColumn.groupingIdAttribute
        // The unresolved grouping id will be resolved by ResolveReferences
        val newOrder = order.map(replaceGroupingFunc(_, groupingExprs, gid).asInstanceOf[SortOrder])
        s.copy(order = newOrder)
    }
  }

  object ResolvePivot extends Rule[LogicalPlan] {
    def apply(plan: LogicalPlan): LogicalPlan = plan.resolveOperatorsWithPruning(
      _.containsPattern(PIVOT), ruleId) {
      case p: Pivot if !p.childrenResolved || !p.aggregates.forall(_.resolved)
        || (p.groupByExprsOpt.isDefined && !p.groupByExprsOpt.get.forall(_.resolved))
        || !p.pivotColumn.resolved || !p.pivotValues.forall(_.resolved) => p
      case Pivot(groupByExprsOpt, pivotColumn, pivotValues, aggregates, child) =>
        if (!RowOrdering.isOrderable(pivotColumn.dataType)) {
          throw QueryCompilationErrors.unorderablePivotColError(pivotColumn)
        }
        // Check all aggregate expressions.
        aggregates.foreach(checkValidAggregateExpression)
        // Check all pivot values are literal and match pivot column data type.
        val evalPivotValues = pivotValues.map { value =>
          val foldable = trimAliases(value).foldable
          if (!foldable) {
            throw QueryCompilationErrors.nonLiteralPivotValError(value)
          }
          if (!Cast.canCast(value.dataType, pivotColumn.dataType)) {
            throw QueryCompilationErrors.pivotValDataTypeMismatchError(value, pivotColumn)
          }
          Cast(value, pivotColumn.dataType, Some(conf.sessionLocalTimeZone)).eval(EmptyRow)
        }
        // Group-by expressions coming from SQL are implicit and need to be deduced.
        val groupByExprs = groupByExprsOpt.getOrElse {
          val pivotColAndAggRefs = pivotColumn.references ++ AttributeSet(aggregates)
          child.output.filterNot(pivotColAndAggRefs.contains)
        }
        val singleAgg = aggregates.size == 1
        def outputName(value: Expression, aggregate: Expression): String = {
          val stringValue = value match {
            case n: NamedExpression => n.name
            case _ =>
              val utf8Value =
                Cast(value, StringType, Some(conf.sessionLocalTimeZone)).eval(EmptyRow)
              Option(utf8Value).map(_.toString).getOrElse("null")
          }
          if (singleAgg) {
            stringValue
          } else {
            val suffix = aggregate match {
              case n: NamedExpression => n.name
              case _ => toPrettySQL(aggregate)
            }
            stringValue + "_" + suffix
          }
        }
        if (aggregates.forall(a => PivotFirst.supportsDataType(a.dataType))) {
          // Since evaluating |pivotValues| if statements for each input row can get slow this is an
          // alternate plan that instead uses two steps of aggregation.
          val namedAggExps: Seq[NamedExpression] = aggregates.map(a => Alias(a, a.sql)())
          val namedPivotCol = pivotColumn match {
            case n: NamedExpression => n
            case _ => Alias(pivotColumn, "__pivot_col")()
          }
          val bigGroup = groupByExprs :+ namedPivotCol
          val firstAgg = Aggregate(bigGroup, bigGroup ++ namedAggExps, child)
          val pivotAggs = namedAggExps.map { a =>
            Alias(PivotFirst(namedPivotCol.toAttribute, a.toAttribute, evalPivotValues)
              .toAggregateExpression()
            , "__pivot_" + a.sql)()
          }
          val groupByExprsAttr = groupByExprs.map(_.toAttribute)
          val secondAgg = Aggregate(groupByExprsAttr, groupByExprsAttr ++ pivotAggs, firstAgg)
          val pivotAggAttribute = pivotAggs.map(_.toAttribute)
          val pivotOutputs = pivotValues.zipWithIndex.flatMap { case (value, i) =>
            aggregates.zip(pivotAggAttribute).map { case (aggregate, pivotAtt) =>
              Alias(ExtractValue(pivotAtt, Literal(i), resolver), outputName(value, aggregate))()
            }
          }
          Project(groupByExprsAttr ++ pivotOutputs, secondAgg)
        } else {
          val pivotAggregates: Seq[NamedExpression] = pivotValues.flatMap { value =>
            def ifExpr(e: Expression) = {
              If(
                EqualNullSafe(
                  pivotColumn,
                  Cast(value, pivotColumn.dataType, Some(conf.sessionLocalTimeZone))),
                e, Literal(null))
            }
            aggregates.map { aggregate =>
              val filteredAggregate = aggregate.transformDown {
                // Assumption is the aggregate function ignores nulls. This is true for all current
                // AggregateFunction's with the exception of First and Last in their default mode
                // (which we handle) and possibly some Hive UDAF's.
                case First(expr, _) =>
                  First(ifExpr(expr), true)
                case Last(expr, _) =>
                  Last(ifExpr(expr), true)
                case a: ApproximatePercentile =>
                  // ApproximatePercentile takes two literals for accuracy and percentage which
                  // should not be wrapped by if-else.
                  a.withNewChildren(ifExpr(a.first) :: a.second :: a.third :: Nil)
                case a: AggregateFunction =>
                  a.withNewChildren(a.children.map(ifExpr))
              }.transform {
                // We are duplicating aggregates that are now computing a different value for each
                // pivot value.
                // TODO: Don't construct the physical container until after analysis.
                case ae: AggregateExpression => ae.copy(resultId = NamedExpression.newExprId)
              }
              Alias(filteredAggregate, outputName(value, aggregate))()
            }
          }
          Aggregate(groupByExprs, groupByExprs ++ pivotAggregates, child)
        }
    }

    // Support any aggregate expression that can appear in an Aggregate plan except Pandas UDF.
    // TODO: Support Pandas UDF.
    private def checkValidAggregateExpression(expr: Expression): Unit = expr match {
      case a: AggregateExpression =>
        if (a.aggregateFunction.isInstanceOf[PythonUDAF]) {
          throw QueryCompilationErrors.pandasUDFAggregateNotSupportedInPivotError()
        } else {
          // OK and leave the argument check to CheckAnalysis.
        }
      case e: Attribute =>
        throw QueryCompilationErrors.aggregateExpressionRequiredForPivotError(e.sql)
      case e => e.children.foreach(checkValidAggregateExpression)
    }
  }

  object ResolveUnpivot extends Rule[LogicalPlan] {
    def apply(plan: LogicalPlan): LogicalPlan = plan.resolveOperatorsWithPruning(
      _.containsPattern(UNPIVOT), ruleId) {

      // once children are resolved, we can determine values from ids and vice versa
      // if only either is given, and only AttributeReference are given
      case up @ Unpivot(Some(ids), None, _, _, _, _) if up.childrenResolved &&
        ids.forall(_.resolved) &&
        ids.forall(_.isInstanceOf[AttributeReference]) =>
        val idAttrs = AttributeSet(up.ids.get)
        val values = up.child.output.filterNot(idAttrs.contains)
        up.copy(values = Some(values.map(Seq(_))))
      case up @ Unpivot(None, Some(values), _, _, _, _) if up.childrenResolved &&
        values.forall(_.forall(_.resolved)) &&
        values.forall(_.forall(_.isInstanceOf[AttributeReference])) =>
        val valueAttrs = AttributeSet(up.values.get.flatten)
        val ids = up.child.output.filterNot(valueAttrs.contains)
        up.copy(ids = Some(ids))

      case up: Unpivot if !up.childrenResolved || !up.ids.exists(_.forall(_.resolved)) ||
        !up.values.exists(_.nonEmpty) || !up.values.exists(_.forall(_.forall(_.resolved))) ||
        !up.values.get.forall(_.length == up.valueColumnNames.length) ||
        !up.valuesTypeCoercioned => up

      // TypeCoercionBase.UnpivotCoercion determines valueType
      // and casts values once values are set and resolved
      case Unpivot(Some(ids), Some(values), aliases, variableColumnName, valueColumnNames, child) =>

        def toString(values: Seq[NamedExpression]): String =
          values.map(v => v.name).mkString("_")

        // construct unpivot expressions for Expand
        val exprs: Seq[Seq[Expression]] =
          values.zip(aliases.getOrElse(values.map(_ => None))).map {
            case (vals, Some(alias)) => (ids :+ Literal(alias)) ++ vals
            case (Seq(value), None) => (ids :+ Literal(value.name)) :+ value
            // there are more than one value in vals
            case (vals, None) => (ids :+ Literal(toString(vals))) ++ vals
          }

        // construct output attributes
        val variableAttr = AttributeReference(variableColumnName, StringType, nullable = false)()
        val valueAttrs = valueColumnNames.zipWithIndex.map {
          case (valueColumnName, idx) =>
            AttributeReference(
              valueColumnName,
              values.head(idx).dataType,
              values.map(_(idx)).exists(_.nullable))()
        }
        val output = (ids.map(_.toAttribute) :+ variableAttr) ++ valueAttrs

        // expand the unpivot expressions
        Expand(exprs, output, child)
    }
  }

  /**
   * Adds metadata columns to output for child relations when nodes are missing resolved attributes.
   *
   * References to metadata columns are resolved using columns from [[LogicalPlan.metadataOutput]],
   * but the relation's output does not include the metadata columns until the relation is replaced.
   * Unless this rule adds metadata to the relation's output, the analyzer will detect that nothing
   * produces the columns.
   *
   * This rule only adds metadata columns when a node is resolved but is missing input from its
   * children. This ensures that metadata columns are not added to the plan unless they are used. By
   * checking only resolved nodes, this ensures that * expansion is already done so that metadata
   * columns are not accidentally selected by *. This rule resolves operators downwards to avoid
   * projecting away metadata columns prematurely.
   */
  object AddMetadataColumns extends Rule[LogicalPlan] {
    import org.apache.spark.sql.catalyst.util._

    def apply(plan: LogicalPlan): LogicalPlan = plan.resolveOperatorsDownWithPruning(
      AlwaysProcess.fn, ruleId) {
      case hint: UnresolvedHint => hint
      // Add metadata output to all node types
      case node if node.children.nonEmpty && node.resolved && hasMetadataCol(node) =>
        val inputAttrs = AttributeSet(node.children.flatMap(_.output))
        val metaCols = getMetadataAttributes(node).filterNot(inputAttrs.contains)
        if (metaCols.isEmpty) {
          node
        } else {
          val newNode = node.mapChildren(addMetadataCol(_, metaCols.map(_.exprId).toSet))
          // We should not change the output schema of the plan. We should project away the extra
          // metadata columns if necessary.
          if (newNode.sameOutput(node)) {
            newNode
          } else {
            Project(node.output, newNode)
          }
        }
    }

    private def getMetadataAttributes(plan: LogicalPlan): Seq[Attribute] = {
      plan.expressions.flatMap(_.collect {
        case a: Attribute if a.isMetadataCol => a
        case a: Attribute
          if plan.children.exists(c => c.metadataOutput.exists(_.exprId == a.exprId)) =>
          plan.children.collectFirst {
            case c if c.metadataOutput.exists(_.exprId == a.exprId) =>
              c.metadataOutput.find(_.exprId == a.exprId).get
          }.get
      })
    }

    private def hasMetadataCol(plan: LogicalPlan): Boolean = {
      plan.expressions.exists(_.exists {
        case a: Attribute =>
          // If an attribute is resolved before being labeled as metadata
          // (i.e. from the originating Dataset), we check with expression ID
          a.isMetadataCol ||
            plan.children.exists(c => c.metadataOutput.exists(_.exprId == a.exprId))
        case _ => false
      })
    }

    private def addMetadataCol(
        plan: LogicalPlan,
        requiredAttrIds: Set[ExprId]): LogicalPlan = plan match {
      case s: ExposesMetadataColumns if s.metadataOutput.exists( a =>
        requiredAttrIds.contains(a.exprId)) =>
        s.withMetadataColumns()
      case p: Project if p.metadataOutput.exists(a => requiredAttrIds.contains(a.exprId)) =>
        val newProj = p.copy(
          // Do not leak the qualified-access-only restriction to normal plan outputs.
          projectList = p.projectList ++ p.metadataOutput.map(_.markAsAllowAnyAccess()),
          child = addMetadataCol(p.child, requiredAttrIds))
        newProj.copyTagsFrom(p)
        newProj
      case _ => plan.withNewChildren(plan.children.map(addMetadataCol(_, requiredAttrIds)))
    }
  }

  /**
   * Replaces unresolved relations (tables and views) with concrete relations from the catalog.
   */
  object ResolveRelations extends Rule[LogicalPlan] {
    // The current catalog and namespace may be different from when the view was created, we must
    // resolve the view logical plan here, with the catalog and namespace stored in view metadata.
    // This is done by keeping the catalog and namespace in `AnalysisContext`, and analyzer will
    // look at `AnalysisContext.catalogAndNamespace` when resolving relations with single-part name.
    // If `AnalysisContext.catalogAndNamespace` is non-empty, analyzer will expand single-part names
    // with it, instead of current catalog and namespace.
    private def resolveViews(plan: LogicalPlan): LogicalPlan = plan match {
      case view: View if !view.child.resolved =>
        ViewResolution
          .resolve(view, resolveChild = executeSameContext, checkAnalysis = checkAnalysis)
      case p @ SubqueryAlias(_, view: View) =>
        p.copy(child = resolveViews(view))
      case _ => plan
    }

    private def unwrapRelationPlan(plan: LogicalPlan): LogicalPlan = {
      EliminateSubqueryAliases(plan) match {
        case v: View if v.isTempViewStoringAnalyzedPlan => v.child
        case other => other
      }
    }

    def apply(plan: LogicalPlan)
        : LogicalPlan = plan.resolveOperatorsUpWithPruning(AlwaysProcess.fn, ruleId) {
      case i @ InsertIntoStatement(table, _, _, _, _, _, _) =>
        val relation = table match {
          case u: UnresolvedRelation if !u.isStreaming =>
            resolveRelation(u).getOrElse(u)
          case other => other
        }

        // Inserting into a file-based temporary view is allowed.
        // (e.g., spark.read.parquet("path").createOrReplaceTempView("t").
        // Thus, we need to look at the raw plan if `relation` is a temporary view.
        unwrapRelationPlan(relation) match {
          case v: View =>
            throw QueryCompilationErrors.insertIntoViewNotAllowedError(v.desc.identifier, table)
          case other => i.copy(table = other)
        }

      // TODO (SPARK-27484): handle streaming write commands when we have them.
      case write: V2WriteCommand =>
        write.table match {
          case u: UnresolvedRelation if !u.isStreaming =>
            resolveRelation(u).map(unwrapRelationPlan).map {
              case v: View => throw QueryCompilationErrors.writeIntoViewNotAllowedError(
                v.desc.identifier, write)
              case r: DataSourceV2Relation => write.withNewTable(r)
              case u: UnresolvedCatalogRelation =>
                throw QueryCompilationErrors.writeIntoV1TableNotAllowedError(
                  u.tableMeta.identifier, write)
              case other =>
                throw QueryCompilationErrors.writeIntoTempViewNotAllowedError(
                  u.multipartIdentifier.quoted)
            }.getOrElse(write)
          case _ => write
        }

      case u: UnresolvedRelation =>
        resolveRelation(u).map(resolveViews).getOrElse(u)

      case r @ RelationTimeTravel(u: UnresolvedRelation, timestamp, version)
          if timestamp.forall(ts => ts.resolved && !SubqueryExpression.hasSubquery(ts)) =>
        val timeTravelSpec = TimeTravelSpec.create(timestamp, version, conf.sessionLocalTimeZone)
        resolveRelation(u, timeTravelSpec).getOrElse(r)

      case u @ UnresolvedTable(identifier, cmd, suggestAlternative) =>
        lookupTableOrView(identifier).map {
          case v: ResolvedPersistentView =>
            val nameParts = v.catalog.name() +: v.identifier.asMultipartIdentifier
            throw QueryCompilationErrors.expectTableNotViewError(
              nameParts, cmd, suggestAlternative, u)
          case _: ResolvedTempView =>
            throw QueryCompilationErrors.expectTableNotViewError(
              identifier, cmd, suggestAlternative, u)
          case table => table
        }.getOrElse(u)

      case u @ UnresolvedView(identifier, cmd, allowTemp, suggestAlternative) =>
        lookupTableOrView(identifier, viewOnly = true).map {
          case _: ResolvedTempView if !allowTemp =>
            throw QueryCompilationErrors.expectPermanentViewNotTempViewError(
              identifier, cmd, u)
          case t: ResolvedTable =>
            val nameParts = t.catalog.name() +: t.identifier.asMultipartIdentifier
            throw QueryCompilationErrors.expectViewNotTableError(
              nameParts, cmd, suggestAlternative, u)
          case other => other
        }.getOrElse(u)

      case u @ UnresolvedTableOrView(identifier, cmd, allowTempView) =>
        lookupTableOrView(identifier).map {
          case _: ResolvedTempView if !allowTempView =>
            throw QueryCompilationErrors.expectPermanentViewNotTempViewError(
              identifier, cmd, u)
          case other => other
        }.getOrElse(u)
    }

    /**
     * Resolves relations to `ResolvedTable` or `Resolved[Temp/Persistent]View`. This is
     * for resolving DDL and misc commands.
     */
    private def lookupTableOrView(
        identifier: Seq[String],
        viewOnly: Boolean = false): Option[LogicalPlan] = {
      relationResolution.lookupTempView(identifier).map { tempView =>
        ResolvedTempView(identifier.asIdentifier, tempView.tableMeta)
      }.orElse {
        relationResolution.expandIdentifier(identifier) match {
          case CatalogAndIdentifier(catalog, ident) =>
            if (viewOnly && !CatalogV2Util.isSessionCatalog(catalog)) {
              throw QueryCompilationErrors.catalogOperationNotSupported(catalog, "views")
            }
            CatalogV2Util.loadTable(catalog, ident).map {
              case v1Table: V1Table if CatalogV2Util.isSessionCatalog(catalog) &&
                v1Table.v1Table.tableType == CatalogTableType.VIEW =>
                val v1Ident = v1Table.catalogTable.identifier
                val v2Ident = Identifier.of(v1Ident.database.toArray, v1Ident.identifier)
                ResolvedPersistentView(
                  catalog, v2Ident, v1Table.catalogTable)
              case table =>
                ResolvedTable.create(catalog.asTableCatalog, ident, table)
            }
          case _ => None
        }
      }
    }

    def resolveRelation(
        unresolvedRelation: UnresolvedRelation,
        timeTravelSpec: Option[TimeTravelSpec] = None): Option[LogicalPlan] = {
      relationResolution
        .resolveRelation(
          unresolvedRelation,
          timeTravelSpec
        )
        .map { relation =>
          // We put the synchronously resolved relation into the [[AnalyzerBridgeState]] for
          // it to be later reused by the single-pass [[Resolver]] to avoid resolving the relation
          // metadata twice.
          AnalysisContext.get.getSinglePassResolverBridgeState.map { bridgeState =>
            bridgeState.relationsWithResolvedMetadata.put(unresolvedRelation, relation)
          }
          relation
        }
    }
  }

  /** Handle INSERT INTO for DSv2 */
  object ResolveInsertInto extends ResolveInsertionBase {
    override def apply(plan: LogicalPlan): LogicalPlan = plan.resolveOperatorsWithPruning(
      AlwaysProcess.fn, ruleId) {
      case i @ InsertIntoStatement(r: DataSourceV2Relation, _, _, _, _, _, _)
          if i.query.resolved =>
        // ifPartitionNotExists is append with validation, but validation is not supported
        if (i.ifPartitionNotExists) {
          throw QueryCompilationErrors.unsupportedIfNotExistsError(r.table.name)
        }

        // Create a project if this is an INSERT INTO BY NAME query.
        val projectByName = if (i.userSpecifiedCols.nonEmpty) {
          Some(createProjectForByNameQuery(r.table.name, i))
        } else {
          None
        }
        val isByName = projectByName.nonEmpty || i.byName

        val partCols = partitionColumnNames(r.table)
        validatePartitionSpec(partCols, i.partitionSpec)

        val staticPartitions = i.partitionSpec.filter(_._2.isDefined).transform((_, v) => v.get)
        val query = addStaticPartitionColumns(r, projectByName.getOrElse(i.query), staticPartitions,
          isByName)

        if (!i.overwrite) {
          if (isByName) {
            AppendData.byName(r, query)
          } else {
            AppendData.byPosition(r, query)
          }
        } else if (conf.partitionOverwriteMode == PartitionOverwriteMode.DYNAMIC) {
          if (isByName) {
            OverwritePartitionsDynamic.byName(r, query)
          } else {
            OverwritePartitionsDynamic.byPosition(r, query)
          }
        } else {
          if (isByName) {
            OverwriteByExpression.byName(r, query, staticDeleteExpression(r, staticPartitions))
          } else {
            OverwriteByExpression.byPosition(r, query, staticDeleteExpression(r, staticPartitions))
          }
        }
    }

    private def partitionColumnNames(table: Table): Seq[String] = {
      // get partition column names. in v2, partition columns are columns that are stored using an
      // identity partition transform because the partition values and the column values are
      // identical. otherwise, partition values are produced by transforming one or more source
      // columns and cannot be set directly in a query's PARTITION clause.
      table.partitioning.flatMap {
        case IdentityTransform(FieldReference(Seq(name))) => Some(name)
        case _ => None
      }.toImmutableArraySeq
    }

    private def validatePartitionSpec(
        partitionColumnNames: Seq[String],
        partitionSpec: Map[String, Option[String]]): Unit = {
      // check that each partition name is a partition column. otherwise, it is not valid
      partitionSpec.keySet.foreach { partitionName =>
        partitionColumnNames.find(name => conf.resolver(name, partitionName)) match {
          case Some(_) =>
          case None =>
            throw QueryCompilationErrors.nonPartitionColError(partitionName)
        }
      }
    }

    private def addStaticPartitionColumns(
        relation: DataSourceV2Relation,
        query: LogicalPlan,
        staticPartitions: Map[String, String],
        isByName: Boolean): LogicalPlan = {

      if (staticPartitions.isEmpty) {
        query

      } else {
        // add any static value as a literal column
        val withStaticPartitionValues = {
          // for each static name, find the column name it will replace and check for unknowns.
          val outputNameToStaticName = staticPartitions.keySet.map { staticName =>
            if (isByName) {
              // If this is INSERT INTO BY NAME, the query output's names will be the user specified
              // column names. We need to make sure the static partition column name doesn't appear
              // there to catch the following ambiguous query:
              // INSERT OVERWRITE t PARTITION (c='1') (c) VALUES ('2')
              if (query.output.exists(col => conf.resolver(col.name, staticName))) {
                throw QueryCompilationErrors.staticPartitionInUserSpecifiedColumnsError(staticName)
              }
            }
            relation.output.find(col => conf.resolver(col.name, staticName)) match {
              case Some(attr) =>
                attr.name -> staticName
              case _ =>
                throw QueryCompilationErrors.missingStaticPartitionColumn(staticName)
            }
          }.toMap

          val queryColumns = query.output.iterator

          // for each output column, add the static value as a literal, or use the next input
          // column. this does not fail if input columns are exhausted and adds remaining columns
          // at the end. both cases will be caught by ResolveOutputRelation and will fail the
          // query with a helpful error message.
          relation.output.flatMap { col =>
            outputNameToStaticName.get(col.name).flatMap(staticPartitions.get) match {
              case Some(staticValue) =>
                // SPARK-30844: try our best to follow StoreAssignmentPolicy for static partition
                // values but not completely follow because we can't do static type checking due to
                // the reason that the parser has erased the type info of static partition values
                // and converted them to string.
                val cast = Cast(Literal(staticValue), col.dataType, ansiEnabled = true)
                cast.setTagValue(Cast.BY_TABLE_INSERTION, ())
                Some(Alias(cast, col.name)())
              case _ if queryColumns.hasNext =>
                Some(queryColumns.next())
              case _ =>
                None
            }
          } ++ queryColumns
        }

        Project(withStaticPartitionValues, query)
      }
    }

    private def staticDeleteExpression(
        relation: DataSourceV2Relation,
        staticPartitions: Map[String, String]): Expression = {
      if (staticPartitions.isEmpty) {
        Literal(true)
      } else {
        staticPartitions.map { case (name, value) =>
          relation.output.find(col => conf.resolver(col.name, name)) match {
            case Some(attr) =>
              // the delete expression must reference the table's column names, but these attributes
              // are not available when CheckAnalysis runs because the relation is not a child of
              // the logical operation. instead, expressions are resolved after
              // ResolveOutputRelation runs, using the query's column names that will match the
              // table names at that point. because resolution happens after a future rule, create
              // an UnresolvedAttribute.
              EqualNullSafe(
                UnresolvedAttribute.quoted(attr.name),
                Cast(Literal(value), attr.dataType))
            case None =>
              throw QueryCompilationErrors.missingStaticPartitionColumn(name)
          }
        }.reduce(And)
      }
    }
  }

  /**
   * Resolves column references in the query plan. Basically it transform the query plan tree bottom
   * up, and only try to resolve references for a plan node if all its children nodes are resolved,
   * and there is no conflicting attributes between the children nodes (see `hasConflictingAttrs`
   * for details).
   *
   * The general workflow to resolve references:
   * 1. Expands the star in Project/Aggregate/Generate.
   * 2. Resolves the columns to [[AttributeReference]] with the output of the children plans. This
   *    includes metadata columns as well.
   * 3. Resolves the columns to literal function which is allowed to be invoked without braces,
   *    e.g. `SELECT col, current_date FROM t`.
   * 4. Resolves the columns to outer references with the outer plan if we are resolving subquery
   *    expressions.
   * 5. Resolves the columns to SQL variables.
   *
   * Some plan nodes have special column reference resolution logic, please read these sub-rules for
   * details:
   *  - [[ResolveReferencesInAggregate]]
   *  - [[ResolveReferencesInUpdate]]
   *  - [[ResolveReferencesInSort]]
   *
   * Note: even if we use a single rule to resolve columns, it's still non-trivial to have a
   *       reliable column resolution order, as the rule will be executed multiple times, with other
   *       rules in the same batch. We should resolve columns with the next option only if all the
   *       previous options are permanently not applicable. If the current option can be applicable
   *       in the next iteration (other rules update the plan), we should not try the next option.
   */
  class ResolveReferences(val catalogManager: CatalogManager)
    extends Rule[LogicalPlan] with ColumnResolutionHelper {

    private val resolveColumnDefaultInCommandInputQuery =
      new ResolveColumnDefaultInCommandInputQuery(catalogManager)
    private val resolveReferencesInAggregate =
      new ResolveReferencesInAggregate(catalogManager)
    private val resolveReferencesInUpdate =
      new ResolveReferencesInUpdate(catalogManager)
    private val resolveReferencesInSort =
      new ResolveReferencesInSort(catalogManager)

    /**
     * Return true if there're conflicting attributes among children's outputs of a plan
     *
     * The children logical plans may output columns with conflicting attribute IDs. This may happen
     * in cases such as self-join. We should wait for the rule [[DeduplicateRelations]] to eliminate
     * conflicting attribute IDs, otherwise we can't resolve columns correctly due to ambiguity.
     */
    def hasConflictingAttrs(p: LogicalPlan): Boolean = {
      p.children.length > 1 && {
        // Note that duplicated attributes are allowed within a single node,
        // e.g., df.select($"a", $"a"), so we should only check conflicting
        // attributes between nodes.
        val uniqueAttrs = mutable.HashSet[ExprId]()
        p.children.head.outputSet.foreach(a => uniqueAttrs.add(a.exprId))
        p.children.tail.exists { child =>
          val uniqueSize = uniqueAttrs.size
          val childSize = child.outputSet.size
          child.outputSet.foreach(a => uniqueAttrs.add(a.exprId))
          uniqueSize + childSize > uniqueAttrs.size
        }
      }
    }

    def apply(plan: LogicalPlan): LogicalPlan = plan.resolveOperatorsUp {
      // Don't wait other rules to resolve the child plans of `InsertIntoStatement` as we need
      // to resolve column "DEFAULT" in the child plans so that they must be unresolved.
      case i: InsertIntoStatement => resolveColumnDefaultInCommandInputQuery(i)

      // Don't wait other rules to resolve the child plans of `SetVariable` as we need
      // to resolve column "DEFAULT" in the child plans so that they must be unresolved.
      case s: SetVariable => resolveColumnDefaultInCommandInputQuery(s)

      // Wait for other rules to resolve child plans first
      case p: LogicalPlan if !p.childrenResolved => p

      // Wait for the rule `DeduplicateRelations` to resolve conflicting attrs first.
      case p: LogicalPlan if hasConflictingAttrs(p) => p

      // If the projection list contains Stars, expand it.
      case p: Project if containsStar(p.projectList) =>
        val expanded = p.copy(projectList = buildExpandedProjectList(p.projectList, p.child))
        if (expanded.projectList.size < p.projectList.size) {
          checkTrailingCommaInSelect(expanded, starRemoved = true)
        }
        expanded
      // If the filter list contains Stars, expand it.
      case p: Filter if containsStar(Seq(p.condition)) =>
        p.copy(expandStarExpression(p.condition, p.child))
      // If the aggregate function argument contains Stars, expand it.
      case a: Aggregate if containsStar(a.aggregateExpressions) =>
        if (a.groupingExpressions.exists(_.isInstanceOf[UnresolvedOrdinal])) {
          throw QueryCompilationErrors.starNotAllowedWhenGroupByOrdinalPositionUsedError()
        } else {
          val expanded = a.copy(aggregateExpressions =
            buildExpandedProjectList(a.aggregateExpressions, a.child))
          if (expanded.aggregateExpressions.size < a.aggregateExpressions.size) {
            checkTrailingCommaInSelect(expanded, starRemoved = true)
          }
          expanded
        }
      case c: CollectMetrics if containsStar(c.metrics) =>
        c.copy(metrics = buildExpandedProjectList(c.metrics, c.child))
      case g: Generate if containsStar(g.generator.children) =>
        throw QueryCompilationErrors.invalidStarUsageError("explode/json_tuple/UDTF",
          extractStar(g.generator.children))
      // If the Unpivot ids or values contain Stars, expand them.
      case up: Unpivot if up.ids.exists(containsStar) ||
        // Only expand Stars in one-dimensional values
        up.values.exists(values => values.exists(_.length == 1) && values.exists(containsStar)) =>
        up.copy(
          ids = up.ids.map(buildExpandedProjectList(_, up.child)),
          // The inner exprs in Option[[exprs] is one-dimensional, e.g. Optional[[["*"]]].
          // The single NamedExpression turns into multiple, which we here have to turn into
          // Optional[[["col1"], ["col2"]]]
          values = up.values.map(_.flatMap(buildExpandedProjectList(_, up.child)).map(Seq(_)))
        )

      case u @ Union(children, _, _)
        // if there are duplicate output columns, give them unique expr ids
          if children.exists(c => c.output.map(_.exprId).distinct.length < c.output.length) =>
        val newChildren = children.map { c =>
          if (c.output.map(_.exprId).distinct.length < c.output.length) {
            val existingExprIds = mutable.HashSet[ExprId]()
            val projectList = c.output.map { attr =>
              if (existingExprIds.contains(attr.exprId)) {
                // replace non-first duplicates with aliases and tag them
                val newMetadata = new MetadataBuilder().withMetadata(attr.metadata)
                  .putNull("__is_duplicate").build()
                Alias(attr, attr.name)(explicitMetadata = Some(newMetadata))
              } else {
                // leave first duplicate alone
                existingExprIds.add(attr.exprId)
                attr
              }
            }
            Project(projectList, c)
          } else {
            c
          }
        }
        u.withNewChildren(newChildren)

      // A special case for Generate, because the output of Generate should not be resolved by
      // ResolveReferences. Attributes in the output will be resolved by ResolveGenerate.
      case g @ Generate(generator, _, _, _, _, _) if generator.resolved => g

      case g @ Generate(generator, join, outer, qualifier, output, child) =>
        val newG = resolveExpressionByPlanOutput(
          generator, child, throws = true, includeLastResort = true)
        if (newG.fastEquals(generator)) {
          g
        } else {
          Generate(newG.asInstanceOf[Generator], join, outer, qualifier, output, child)
        }

      case mg: MapGroups if mg.dataOrder.exists(!_.resolved) =>
        // Resolve against `AppendColumns`'s children, instead of `AppendColumns`,
        // because `AppendColumns`'s serializer might produce conflict attribute
        // names leading to ambiguous references exception.
        val planForResolve = mg.child match {
          case appendColumns: AppendColumns => appendColumns.child
          case plan => plan
        }
        val resolvedOrder = mg.dataOrder
          .map(resolveExpressionByPlanOutput(_, planForResolve).asInstanceOf[SortOrder])
        mg.copy(dataOrder = resolvedOrder)

      // Left and right sort expression have to be resolved against the respective child plan only
      case cg: CoGroup if cg.leftOrder.exists(!_.resolved) || cg.rightOrder.exists(!_.resolved) =>
        // Resolve against `AppendColumns`'s children, instead of `AppendColumns`,
        // because `AppendColumns`'s serializer might produce conflict attribute
        // names leading to ambiguous references exception.
        val (leftPlanForResolve, rightPlanForResolve) = Seq(cg.left, cg.right).map {
          case appendColumns: AppendColumns => appendColumns.child
          case plan => plan
        } match {
          case Seq(left, right) => (left, right)
        }

        val resolvedLeftOrder = cg.leftOrder
          .map(resolveExpressionByPlanOutput(_, leftPlanForResolve).asInstanceOf[SortOrder])
        val resolvedRightOrder = cg.rightOrder
          .map(resolveExpressionByPlanOutput(_, rightPlanForResolve).asInstanceOf[SortOrder])

        cg.copy(leftOrder = resolvedLeftOrder, rightOrder = resolvedRightOrder)

      // Skips plan which contains deserializer expressions, as they should be resolved by another
      // rule: ResolveDeserializer.
      case plan if containsDeserializer(plan.expressions) => plan

      case a: Aggregate => resolveReferencesInAggregate(a)

      // Special case for Project as it supports lateral column alias.
      case p: Project =>
        val resolvedBasic = p.projectList.map(resolveExpressionByPlanChildren(_, p))
        // Lateral column alias has higher priority than outer reference.
        val resolvedWithLCA = resolveLateralColumnAlias(resolvedBasic)
        val resolvedFinal = resolvedWithLCA.map(resolveColsLastResort)
        p.copy(projectList = resolvedFinal.map(_.asInstanceOf[NamedExpression]))

      case o: OverwriteByExpression if o.table.resolved =>
        // The delete condition of `OverwriteByExpression` will be passed to the table
        // implementation and should be resolved based on the table schema.
        o.copy(deleteExpr = resolveExpressionByPlanOutput(o.deleteExpr, o.table))

      case u: UpdateTable => resolveReferencesInUpdate(u)

      case m @ MergeIntoTable(targetTable, sourceTable, _, _, _, _, _)
        if !m.resolved && targetTable.resolved && sourceTable.resolved =>

        EliminateSubqueryAliases(targetTable) match {
          case r: NamedRelation if r.skipSchemaResolution =>
            // Do not resolve the expression if the target table accepts any schema.
            // This allows data sources to customize their own resolution logic using
            // custom resolution rules.
            m

          case _ =>
            val newMatchedActions = m.matchedActions.map {
              case DeleteAction(deleteCondition) =>
                val resolvedDeleteCondition = deleteCondition.map(
                  resolveExpressionByPlanChildren(_, m))
                DeleteAction(resolvedDeleteCondition)
              case UpdateAction(updateCondition, assignments) =>
                val resolvedUpdateCondition = updateCondition.map(
                  resolveExpressionByPlanChildren(_, m))
                UpdateAction(
                  resolvedUpdateCondition,
                  // The update value can access columns from both target and source tables.
                  resolveAssignments(assignments, m, MergeResolvePolicy.BOTH))
              case UpdateStarAction(updateCondition) =>
                val assignments = targetTable.output.map { attr =>
                  Assignment(attr, UnresolvedAttribute(Seq(attr.name)))
                }
                UpdateAction(
                  updateCondition.map(resolveExpressionByPlanChildren(_, m)),
                  // For UPDATE *, the value must be from source table.
                  resolveAssignments(assignments, m, MergeResolvePolicy.SOURCE))
              case o => o
            }
            val newNotMatchedActions = m.notMatchedActions.map {
              case InsertAction(insertCondition, assignments) =>
                // The insert action is used when not matched, so its condition and value can only
                // access columns from the source table.
                val resolvedInsertCondition = insertCondition.map(
                  resolveExpressionByPlanOutput(_, m.sourceTable))
                InsertAction(
                  resolvedInsertCondition,
                  resolveAssignments(assignments, m, MergeResolvePolicy.SOURCE))
              case InsertStarAction(insertCondition) =>
                // The insert action is used when not matched, so its condition and value can only
                // access columns from the source table.
                val resolvedInsertCondition = insertCondition.map(
                  resolveExpressionByPlanOutput(_, m.sourceTable))
                val assignments = targetTable.output.map { attr =>
                  Assignment(attr, UnresolvedAttribute(Seq(attr.name)))
                }
                InsertAction(
                  resolvedInsertCondition,
                  resolveAssignments(assignments, m, MergeResolvePolicy.SOURCE))
              case o => o
            }
            val newNotMatchedBySourceActions = m.notMatchedBySourceActions.map {
              case DeleteAction(deleteCondition) =>
                val resolvedDeleteCondition = deleteCondition.map(
                  resolveExpressionByPlanOutput(_, targetTable))
                DeleteAction(resolvedDeleteCondition)
              case UpdateAction(updateCondition, assignments) =>
                val resolvedUpdateCondition = updateCondition.map(
                  resolveExpressionByPlanOutput(_, targetTable))
                UpdateAction(
                  resolvedUpdateCondition,
                  // The update value can access columns from the target table only.
                  resolveAssignments(assignments, m, MergeResolvePolicy.TARGET))
              case o => o
            }

            val resolvedMergeCondition = resolveExpressionByPlanChildren(m.mergeCondition, m)
            m.copy(mergeCondition = resolvedMergeCondition,
              matchedActions = newMatchedActions,
              notMatchedActions = newNotMatchedActions,
              notMatchedBySourceActions = newNotMatchedBySourceActions)
        }

      // UnresolvedHaving can host grouping expressions and aggregate functions. We should resolve
      // columns with `agg.output` and the rule `ResolveAggregateFunctions` will push them down to
      // Aggregate later.
      case u @ UnresolvedHaving(cond, agg: Aggregate) if !cond.resolved =>
        u.mapExpressions { e =>
          // Columns in HAVING should be resolved with `agg.child.output` first, to follow the SQL
          // standard. See more details in SPARK-31519.
          val resolvedWithAgg = resolveColWithAgg(e, agg)
          resolveExpressionByPlanChildren(resolvedWithAgg, u, includeLastResort = true)
        }

      // RepartitionByExpression can host missing attributes that are from a descendant node.
      // For example, `spark.table("t").select($"a").repartition($"b")`. We can resolve `b` with
      // table `t` even if there is a Project node between the table scan node and Sort node.
      // We also need to propagate the missing attributes from the descendant node to the current
      // node, and project them way at the end via an extra Project.
      case r @ RepartitionByExpression(partitionExprs, child, _, _)
        if !r.resolved || r.missingInput.nonEmpty =>
        val resolvedBasic = partitionExprs.map(resolveExpressionByPlanChildren(_, r))
        val (newPartitionExprs, newChild) = resolveExprsAndAddMissingAttrs(resolvedBasic, child)
        // Missing columns should be resolved right after basic column resolution.
        // See the doc of `ResolveReferences`.
        val resolvedFinal = newPartitionExprs.map(resolveColsLastResort)
        if (child.output == newChild.output) {
          r.copy(resolvedFinal, newChild)
        } else {
          Project(child.output, r.copy(resolvedFinal, newChild))
        }

      // Filter can host both grouping expressions/aggregate functions and missing attributes.
      // The grouping expressions/aggregate functions resolution takes precedence over missing
      // attributes. See the classdoc of `ResolveReferences` for details.
      case f @ Filter(cond, child) if !cond.resolved || f.missingInput.nonEmpty =>
        val resolvedBasic = resolveExpressionByPlanChildren(cond, f)
        val resolvedWithAgg = resolveColWithAgg(resolvedBasic, child)
        val (newCond, newChild) = resolveExprsAndAddMissingAttrs(Seq(resolvedWithAgg), child)
        // Missing columns should be resolved right after basic column resolution.
        // See the doc of `ResolveReferences`.
        val resolvedFinal = resolveColsLastResort(newCond.head)
        if (child.output == newChild.output) {
          f.copy(condition = resolvedFinal)
        } else {
          // Add missing attributes and then project them away.
          val newFilter = Filter(resolvedFinal, newChild)
          Project(child.output, newFilter)
        }

      case s: Sort if !s.resolved || s.missingInput.nonEmpty =>
        resolveReferencesInSort(s)

      // Pass for Execute Immediate as arguments will be resolved by [[SubstituteExecuteImmediate]].
      case e : ExecuteImmediateQuery => e

      case q: LogicalPlan =>
        logTrace(s"Attempting to resolve ${q.simpleString(conf.maxToStringFields)}")
        q.mapExpressions(resolveExpressionByPlanChildren(_, q, includeLastResort = true))
    }

    private object MergeResolvePolicy extends Enumeration {
      val BOTH, SOURCE, TARGET = Value
    }

    def resolveAssignments(
        assignments: Seq[Assignment],
        mergeInto: MergeIntoTable,
        resolvePolicy: MergeResolvePolicy.Value): Seq[Assignment] = {
      assignments.map { assign =>
        val resolvedKey = assign.key match {
          case c if !c.resolved =>
            resolveMergeExprOrFail(c, Project(Nil, mergeInto.targetTable))
          case o => o
        }
        val resolvedValue = assign.value match {
          case c if !c.resolved =>
            val resolvePlan = resolvePolicy match {
              case MergeResolvePolicy.BOTH => mergeInto
              case MergeResolvePolicy.SOURCE => Project(Nil, mergeInto.sourceTable)
              case MergeResolvePolicy.TARGET => Project(Nil, mergeInto.targetTable)
            }
            val resolvedExpr = resolveExprInAssignment(c, resolvePlan)
            val withDefaultResolved = if (conf.enableDefaultColumns) {
              resolveColumnDefaultInAssignmentValue(
                resolvedKey,
                resolvedExpr,
                QueryCompilationErrors
                  .defaultReferencesNotAllowedInComplexExpressionsInMergeInsertsOrUpdates())
            } else {
              resolvedExpr
            }
            checkResolvedMergeExpr(withDefaultResolved, resolvePlan)
            withDefaultResolved
          case o => o
        }
        Assignment(resolvedKey, resolvedValue)
      }
    }

    private def resolveMergeExprOrFail(e: Expression, p: LogicalPlan): Expression = {
      val resolved = resolveExprInAssignment(e, p)
      checkResolvedMergeExpr(resolved, p)
      resolved
    }

    private def checkResolvedMergeExpr(e: Expression, p: LogicalPlan): Unit = {
      e.references.filter(!_.resolved).foreach { a =>
        // Note: This will throw error only on unresolved attribute issues,
        // not other resolution errors like mismatched data types.
        val cols = p.inputSet.toSeq.map(attr => toSQLId(attr.name)).mkString(", ")
        a.failAnalysis(
          errorClass = "UNRESOLVED_COLUMN.WITH_SUGGESTION",
          messageParameters = Map(
            "objectName" -> toSQLId(a.name),
            "proposal" -> cols))
      }
    }

    // Expand the star expression using the input plan first. If failed, try resolve
    // the star expression using the outer query plan and wrap the resolved attributes
    // in outer references. Otherwise throw the original exception.
    private def expand(s: Star, plan: LogicalPlan): Seq[NamedExpression] = {
      withPosition(s) {
        try {
          s.expand(plan, resolver)
        } catch {
          case e: AnalysisException =>
            AnalysisContext.get.outerPlan.map {
              // Only Project, Aggregate, CollectMetrics can host star expressions.
              case u @ (_: Project | _: Aggregate | _: CollectMetrics) =>
                Try(s.expand(u.children.head, resolver)) match {
                  case Success(expanded) => expanded.map(wrapOuterReference)
                  case Failure(_) => throw e
                }
              // Do not use the outer plan to resolve the star expression
              // since the star usage is invalid.
              case _ => throw e
            }.getOrElse { throw e }
        }
      }
    }

    /**
     * Build a project list for Project/Aggregate and expand the star if possible
     */
    private def buildExpandedProjectList(
      exprs: Seq[NamedExpression],
      child: LogicalPlan): Seq[NamedExpression] = {
      exprs.flatMap {
        // Using Dataframe/Dataset API: testData2.groupBy($"a", $"b").agg($"*")
        case s: Star => expand(s, child)
        // Using SQL API without running ResolveAlias: SELECT * FROM testData2 group by a, b
        case UnresolvedAlias(s: Star, _) => expand(s, child)
        case o if containsStar(o :: Nil) => expandStarExpression(o, child) :: Nil
        case o => o :: Nil
      }.map(_.asInstanceOf[NamedExpression])
    }

    /**
     * Returns true if `exprs` contains a [[Star]].
     */
    def containsStar(exprs: Seq[Expression]): Boolean =
      exprs.exists(_.collect { case _: Star => true }.nonEmpty)

    private def extractStar(exprs: Seq[Expression]): Seq[Star] =
      exprs.flatMap(_.collect { case s: Star => s })

    private def isCountStarExpansionAllowed(arguments: Seq[Expression]): Boolean = arguments match {
      case Seq(UnresolvedStar(None)) => true
      case Seq(_: ResolvedStar) => true
      case _ => false
    }

    /**
     * Expands the matching attribute.*'s in `child`'s output.
     */
    def expandStarExpression(expr: Expression, child: LogicalPlan): Expression = {
      expr.transformUp {
        case f0: UnresolvedFunction if !f0.isDistinct &&
          f0.nameParts.map(_.toLowerCase(Locale.ROOT)) == Seq("count") &&
          isCountStarExpansionAllowed(f0.arguments) =>
          // Transform COUNT(*) into COUNT(1).
          f0.copy(nameParts = Seq("count"), arguments = Seq(Literal(1)))
        case f1: UnresolvedFunction if containsStar(f1.arguments) =>
          // SPECIAL CASE: We want to block count(tblName.*) because in spark, count(tblName.*) will
          // be expanded while count(*) will be converted to count(1). They will produce different
          // results and confuse users if there are any null values. For count(t1.*, t2.*), it is
          // still allowed, since it's well-defined in spark.
          if (!conf.allowStarWithSingleTableIdentifierInCount &&
              f1.nameParts == Seq("count") &&
              f1.arguments.length == 1) {
            f1.arguments.foreach {
              case u: UnresolvedStar if u.isQualifiedByTable(child, resolver) =>
                throw QueryCompilationErrors
                  .singleTableStarInCountNotAllowedError(u.target.get.mkString("."))
              case _ => // do nothing
            }
          }
          f1.copy(arguments = f1.arguments.flatMap {
            case s: Star => expand(s, child)
            case o => o :: Nil
          })
        case c: CreateNamedStruct if containsStar(c.valExprs) =>
          val newChildren = c.children.grouped(2).flatMap {
            case Seq(k, s : Star) => CreateStruct(expand(s, child)).children
            case kv => kv
          }
          c.copy(children = newChildren.toList )
        case c: CreateArray if containsStar(c.children) =>
          c.copy(children = c.children.flatMap {
            case s: Star => expand(s, child)
            case o => o :: Nil
          })
        case p: Murmur3Hash if containsStar(p.children) =>
          p.copy(children = p.children.flatMap {
            case s: Star => expand(s, child)
            case o => o :: Nil
          })
        case p: XxHash64 if containsStar(p.children) =>
          p.copy(children = p.children.flatMap {
            case s: Star => expand(s, child)
            case o => o :: Nil
          })
        case p: In if containsStar(p.children) =>
          p.copy(list = p.list.flatMap {
            case s: Star => expand(s, child)
            case o => o :: Nil
          })
        // count(*) has been replaced by count(1)
        case o if containsStar(o.children) =>
          throw QueryCompilationErrors.invalidStarUsageError(s"expression `${o.prettyName}`",
            extractStar(o.children))
      }
    }
  }

  private def containsDeserializer(exprs: Seq[Expression]): Boolean = {
    exprs.exists(_.exists(_.isInstanceOf[UnresolvedDeserializer]))
  }

  /**
   * In many dialects of SQL it is valid to use ordinal positions in order/sort by and group by
   * clauses. This rule is to convert ordinal positions to the corresponding expressions in the
   * select list. This support is introduced in Spark 2.0.
   *
   * - When the sort references or group by expressions are not integer but foldable expressions,
   * just ignore them.
   * - When spark.sql.orderByOrdinal/spark.sql.groupByOrdinal is set to false, ignore the position
   * numbers too.
   *
   * Before the release of Spark 2.0, the literals in order/sort by and group by clauses
   * have no effect on the results.
   */
  object ResolveOrdinalInOrderByAndGroupBy extends Rule[LogicalPlan] {
    def apply(plan: LogicalPlan): LogicalPlan = plan.resolveOperatorsUpWithPruning(
      _.containsPattern(UNRESOLVED_ORDINAL), ruleId) {
      case p if !p.childrenResolved => p
      // Replace the index with the related attribute for ORDER BY,
      // which is a 1-base position of the projection list.
      case Sort(orders, global, child, hint)
        if orders.exists(_.child.isInstanceOf[UnresolvedOrdinal]) =>
        val newOrders = orders map {
          case s @ SortOrder(UnresolvedOrdinal(index), direction, nullOrdering, _) =>
            if (index > 0 && index <= child.output.size) {
              SortOrder(child.output(index - 1), direction, nullOrdering, Seq.empty)
            } else {
              throw QueryCompilationErrors.orderByPositionRangeError(index, child.output.size, s)
            }
          case o => o
        }
        Sort(newOrders, global, child, hint)

      // Replace the index with the corresponding expression in aggregateExpressions. The index is
      // a 1-base position of aggregateExpressions, which is output columns (select expression)
      case Aggregate(groups, aggs, child, hint)
        if aggs
          .filter(!containUnresolvedPipeAggregateOrdinal(_))
          .forall(_.resolved) &&
        groups.exists(containUnresolvedOrdinal) =>
        val newAggs = aggs.map(resolvePipeAggregateExpressionOrdinal(_, child.output))
        val newGroups = groups.map(resolveGroupByExpressionOrdinal(_, newAggs))
        Aggregate(newGroups, newAggs, child, hint)
    }

    private def containUnresolvedOrdinal(e: Expression): Boolean = e match {
      case _: UnresolvedOrdinal => true
      case gs: BaseGroupingSets => gs.children.exists(containUnresolvedOrdinal)
      case _ => false
    }

    private def containUnresolvedPipeAggregateOrdinal(e: Expression): Boolean = e match {
      case UnresolvedAlias(_: UnresolvedPipeAggregateOrdinal, _) => true
      case _ => false
    }

    private def resolveGroupByExpressionOrdinal(
        expr: Expression,
        aggs: Seq[Expression]): Expression = expr match {
      case ordinal @ UnresolvedOrdinal(index) =>
        withPosition(ordinal) {
          if (index > 0 && index <= aggs.size) {
            val ordinalExpr = aggs(index - 1)
            if (ordinalExpr.exists(_.isInstanceOf[AggregateExpression])) {
              throw QueryCompilationErrors.groupByPositionRefersToAggregateFunctionError(
                index, ordinalExpr)
            } else {
              trimAliases(ordinalExpr) match {
                // HACK ALERT: If the ordinal expression is also an integer literal, don't use it
                //             but still keep the ordinal literal. The reason is we may repeatedly
                //             analyze the plan. Using a different integer literal may lead to
                //             a repeat GROUP BY ordinal resolution which is wrong. GROUP BY
                //             constant is meaningless so whatever value does not matter here.
                // TODO: (SPARK-45932) GROUP BY ordinal should pull out grouping expressions to
                //       a Project, then the resolved ordinal expression is always
                //       `AttributeReference`.
                case Literal(_: Int, IntegerType) =>
                  Literal(index)
                case _ => ordinalExpr
              }
            }
          } else {
            throw QueryCompilationErrors.groupByPositionRangeError(index, aggs.size)
          }
        }
      case gs: BaseGroupingSets =>
        gs.withNewChildren(gs.children.map(resolveGroupByExpressionOrdinal(_, aggs)))
      case others => others
    }
  }

  private def resolvePipeAggregateExpressionOrdinal(
      expr: NamedExpression,
      inputs: Seq[Attribute]): NamedExpression = expr match {
    case UnresolvedAlias(UnresolvedPipeAggregateOrdinal(index), _) =>
      // In this case, the user applied the SQL pipe aggregate operator ("|> AGGREGATE") and used
      // ordinals in its GROUP BY clause. This expression then refers to the i-th attribute of the
      // child operator (one-based). Here we resolve the ordinal to the corresponding attribute.
      inputs(index - 1)
    case other =>
      other
  }

  /**
   * Checks whether a function identifier referenced by an [[UnresolvedFunction]] is defined in the
   * function registry. Note that this rule doesn't try to resolve the [[UnresolvedFunction]]. It
   * only performs simple existence check according to the function identifier to quickly identify
   * undefined functions without triggering relation resolution, which may incur potentially
   * expensive partition/schema discovery process in some cases.
   * In order to avoid duplicate external functions lookup, the external function identifier will
   * store in the local hash set externalFunctionNameSet.
   * @see [[ResolveFunctions]]
   * @see https://issues.apache.org/jira/browse/SPARK-19737
   */
  object LookupFunctions extends Rule[LogicalPlan] {
    override def apply(plan: LogicalPlan): LogicalPlan = {
      val externalFunctionNameSet = new mutable.HashSet[Seq[String]]()

      plan.resolveExpressionsWithPruning(_.containsAnyPattern(UNRESOLVED_FUNCTION)) {
        case f @ UnresolvedFunction(nameParts, _, _, _, _, _, _) =>
          if (functionResolution.lookupBuiltinOrTempFunction(nameParts, Some(f)).isDefined) {
            f
          } else {
            val CatalogAndIdentifier(catalog, ident) =
              relationResolution.expandIdentifier(nameParts)
            val fullName =
              normalizeFuncName((catalog.name +: ident.namespace :+ ident.name).toImmutableArraySeq)
            if (externalFunctionNameSet.contains(fullName)) {
              f
            } else if (catalog.asFunctionCatalog.functionExists(ident)) {
              externalFunctionNameSet.add(fullName)
              f
            } else {
              val catalogPath = (catalog.name() +: catalogManager.currentNamespace).mkString(".")
              throw QueryCompilationErrors.unresolvedRoutineError(
                nameParts,
                Seq("system.builtin", "system.session", catalogPath),
                f.origin)
            }
          }
      }
    }

    def normalizeFuncName(name: Seq[String]): Seq[String] = {
      if (conf.caseSensitiveAnalysis) {
        name
      } else {
        name.map(_.toLowerCase(Locale.ROOT))
      }
    }
  }

  /**
   * Replaces [[UnresolvedFunctionName]]s with concrete [[LogicalPlan]]s.
   * Replaces [[UnresolvedFunction]]s with concrete [[Expression]]s.
   * Replaces [[UnresolvedGenerator]]s with concrete [[Expression]]s.
   * Replaces [[UnresolvedTableValuedFunction]]s with concrete [[LogicalPlan]]s.
   */
  object ResolveFunctions extends Rule[LogicalPlan] {
    def apply(plan: LogicalPlan): LogicalPlan = plan.resolveOperatorsUpWithPruning(
      _.containsAnyPattern(UNRESOLVED_FUNC, UNRESOLVED_FUNCTION, GENERATOR,
        UNRESOLVED_TABLE_VALUED_FUNCTION, UNRESOLVED_TVF_ALIASES), ruleId) {
      // Resolve functions with concrete relations from v2 catalog.
      case u @ UnresolvedFunctionName(nameParts, cmd, requirePersistentFunc, mismatchHint, _) =>
        functionResolution.lookupBuiltinOrTempFunction(nameParts, None)
          .orElse(functionResolution.lookupBuiltinOrTempTableFunction(nameParts)).map { info =>
          if (requirePersistentFunc) {
            throw QueryCompilationErrors.expectPersistentFuncError(
              nameParts.head, cmd, mismatchHint, u)
          } else {
            ResolvedNonPersistentFunc(nameParts.head, V1Function(info))
          }
        }.getOrElse {
          val CatalogAndIdentifier(catalog, ident) =
            relationResolution.expandIdentifier(nameParts)
          val fullName = catalog.name +: ident.namespace :+ ident.name
          CatalogV2Util.loadFunction(catalog, ident).map { func =>
            ResolvedPersistentFunc(catalog.asFunctionCatalog, ident, func)
          }.getOrElse(u.copy(possibleQualifiedName = Some(fullName.toImmutableArraySeq)))
        }

      // Resolve table-valued function references.
      case u: UnresolvedTableValuedFunction if u.functionArgs.forall(_.resolved) =>
        withPosition(u) {
          try {
            val resolvedFunc = functionResolution.resolveBuiltinOrTempTableFunction(
                u.name, u.functionArgs).getOrElse {
              val CatalogAndIdentifier(catalog, ident) =
                relationResolution.expandIdentifier(u.name)
              if (CatalogV2Util.isSessionCatalog(catalog)) {
                v1SessionCatalog.resolvePersistentTableFunction(
                  ident.asFunctionIdentifier, u.functionArgs)
              } else {
                throw QueryCompilationErrors.missingCatalogAbilityError(
                  catalog, "table-valued functions")
              }
            }
            resolvedFunc.transformAllExpressionsWithPruning(
              _.containsPattern(FUNCTION_TABLE_RELATION_ARGUMENT_EXPRESSION))  {
              case t: FunctionTableSubqueryArgumentExpression =>
                resolvedFunc match {
                  case Generate(_: PythonUDTF, _, _, _, _, _) =>
                  case Generate(_: UnresolvedPolymorphicPythonUDTF, _, _, _, _, _) =>
                  case _ =>
                    assert(!t.hasRepartitioning,
                      "Cannot evaluate the table-valued function call because it included the " +
                        "PARTITION BY clause, but only Python table functions support this " +
                        "clause")
                }
                t
            }
          } catch {
            case _: NoSuchFunctionException =>
              u.failAnalysis(
                errorClass = "UNRESOLVABLE_TABLE_VALUED_FUNCTION",
                messageParameters = Map("name" -> toSQLId(u.name)))
          }
        }

      // Resolve table-valued functions' output column aliases.
      case u: UnresolvedTVFAliases if u.child.resolved =>
        // Add `Project` with the aliases.
        val outputAttrs = u.child.output
        // Checks if the number of the aliases is equal to expected one
        if (u.outputNames.size != outputAttrs.size) {
          u.failAnalysis(
            errorClass = "NUM_TABLE_VALUE_ALIASES_MISMATCH",
            messageParameters = Map(
              "funcName" -> toSQLId(u.name),
              "aliasesNum" -> u.outputNames.size.toString,
              "outColsNum" -> outputAttrs.size.toString))
        }
        val aliases = outputAttrs.zip(u.outputNames).map {
          case (attr, name) => Alias(attr, name)()
        }
        Project(aliases, u.child)

      case p: LogicalPlan
          if p.resolved && p.containsPattern(FUNCTION_TABLE_RELATION_ARGUMENT_EXPRESSION) =>
        withPosition(p) {
          val tableArgs =
            mutable.ArrayBuffer.empty[(FunctionTableSubqueryArgumentExpression, LogicalPlan)]

          val tvf = p.transformExpressionsWithPruning(
            _.containsPattern(FUNCTION_TABLE_RELATION_ARGUMENT_EXPRESSION)) {
            case t: FunctionTableSubqueryArgumentExpression =>
              val alias = SubqueryAlias.generateSubqueryName(s"_${tableArgs.size}")
              tableArgs.append((t, SubqueryAlias(alias, t.evaluable)))
              UnresolvedAttribute(Seq(alias, "c"))
          }

          assert(tableArgs.nonEmpty)
          if (!conf.tvfAllowMultipleTableArguments && tableArgs.size > 1) {
            throw QueryCompilationErrors.tableValuedFunctionTooManyTableArgumentsError(
              tableArgs.size)
          }
          val alias = SubqueryAlias.generateSubqueryName(s"_${tableArgs.size}")

          // Propagate the column indexes for TABLE arguments to the PythonUDTF instance.
          val f: FunctionTableSubqueryArgumentExpression = tableArgs.head._1
          val tvfWithTableColumnIndexes = tvf match {
            case g @ Generate(pyudtf: PythonUDTF, _, _, _, _, _)
                if f.extraProjectedPartitioningExpressions.nonEmpty =>
              val partitionColumnIndexes = if (f.selectedInputExpressions.isEmpty) {
                PythonUDTFPartitionColumnIndexes(f.partitioningExpressionIndexes)
              } else {
                // If the UDTF specified 'select' expression(s), we added a projection to compute
                // them plus the 'partitionBy' expression(s) afterwards.
                PythonUDTFPartitionColumnIndexes(
                  (0 until f.extraProjectedPartitioningExpressions.length)
                    .map(_ + f.selectedInputExpressions.length))
              }
              g.copy(generator = pyudtf.copy(
                pythonUDTFPartitionColumnIndexes = Some(partitionColumnIndexes)))
            case _ => tvf
          }

          Project(
            Seq(UnresolvedStar(Some(Seq(alias)))),
            LateralJoin(
              tableArgs.map(_._2).reduceLeft(Join(_, _, Inner, None, JoinHint.NONE)),
              LateralSubquery(SubqueryAlias(alias, tvfWithTableColumnIndexes)), Inner, None)
          )
        }

      case q: LogicalPlan =>
        q.transformExpressionsUpWithPruning(
          _.containsAnyPattern(UNRESOLVED_FUNCTION, GENERATOR),
          ruleId) {
          case u @ UnresolvedFunction(nameParts, arguments, _, _, _, _, _)
              if functionResolution.hasLambdaAndResolvedArguments(arguments) => withPosition(u) {
            functionResolution.resolveBuiltinOrTempFunction(nameParts, arguments, u).map {
              case func: HigherOrderFunction => func
              case other => other.failAnalysis(
                errorClass = "INVALID_LAMBDA_FUNCTION_CALL.NON_HIGHER_ORDER_FUNCTION",
                messageParameters = Map(
                  "class" -> other.getClass.getCanonicalName))
            }.getOrElse {
              throw QueryCompilationErrors.unresolvedRoutineError(
                nameParts,
                // We don't support persistent high-order functions yet.
                Seq("system.builtin", "system.session"),
                u.origin)
            }
          }

          case u if !u.childrenResolved => u // Skip until children are resolved.

          case u @ UnresolvedGenerator(name, arguments) => withPosition(u) {
            // For generator function, the parser only accepts v1 function name and creates
            // `FunctionIdentifier`.
            v1SessionCatalog.lookupFunction(name, arguments) match {
              case generator: Generator => generator
              case other => throw QueryCompilationErrors.generatorNotExpectedError(
                name, other.getClass.getCanonicalName)
            }
          }

          case u: UnresolvedFunction => functionResolution.resolveFunction(u)

          case u: UnresolvedPolymorphicPythonUDTF => withPosition(u) {
            // Check if this is a call to a Python user-defined table function whose polymorphic
            // 'analyze' method returned metadata indicated requested partitioning and/or
            // ordering properties of the input relation. In that event, make sure that the UDTF
            // call did not include any explicit PARTITION BY and/or ORDER BY clauses for the
            // corresponding TABLE argument, and then update the TABLE argument representation
            // to apply the requested partitioning and/or ordering.
            val analyzeResult = u.resolveElementMetadata(u.func, u.children)
            val newChildren = u.children.map {
              case NamedArgumentExpression(key, t: FunctionTableSubqueryArgumentExpression) =>
                NamedArgumentExpression(key, analyzeResult.applyToTableArgument(u.name, t))
              case t: FunctionTableSubqueryArgumentExpression =>
                analyzeResult.applyToTableArgument(u.name, t)
              case c => c
            }
            PythonUDTF(
              u.name, u.func, analyzeResult.schema, Some(analyzeResult.pickledAnalyzeResult),
              newChildren, u.evalType, u.udfDeterministic, u.resultId)
          }
        }
    }
  }

  /**
   * A rule that resolves procedures.
   */
  object ResolveProcedures extends Rule[LogicalPlan] {
    def apply(plan: LogicalPlan): LogicalPlan = plan.resolveOperatorsWithPruning(
      _.containsPattern(UNRESOLVED_PROCEDURE), ruleId) {
      case Call(UnresolvedProcedure(CatalogAndIdentifier(catalog, ident)), args, execute) =>
        val procedureCatalog = catalog.asProcedureCatalog
        val procedure = load(procedureCatalog, ident)
        Call(ResolvedProcedure(procedureCatalog, ident, procedure), args, execute)
    }

    private def load(catalog: ProcedureCatalog, ident: Identifier): UnboundProcedure = {
      try {
        catalog.loadProcedure(ident)
      } catch {
        case e: Exception if !e.isInstanceOf[SparkThrowable] =>
          val nameParts = catalog.name +: ident.asMultipartIdentifier
          throw QueryCompilationErrors.failedToLoadRoutineError(nameParts, e)
      }
    }
  }

  /**
   * A rule that binds procedures to the input types and rearranges arguments as needed.
   */
  object BindProcedures extends Rule[LogicalPlan] {
    def apply(plan: LogicalPlan): LogicalPlan = plan resolveOperators {
      case Call(ResolvedProcedure(catalog, ident, unbound: UnboundProcedure), args, execute)
          if args.forall(_.resolved) =>
        val inputType = extractInputType(args)
        val bound = unbound.bind(inputType)
        validateParameterModes(bound)
        val rearrangedArgs = NamedParametersSupport.defaultRearrange(bound, args)
        Call(ResolvedProcedure(catalog, ident, bound), rearrangedArgs, execute)
    }

    private def extractInputType(args: Seq[Expression]): StructType = {
      val fields = args.zipWithIndex.map {
        case (NamedArgumentExpression(name, value), _) =>
          StructField(name, value.dataType, value.nullable, byNameMetadata)
        case (arg, index) =>
          StructField(s"param$index", arg.dataType, arg.nullable)
      }
      StructType(fields)
    }

    private def byNameMetadata: Metadata = {
      new MetadataBuilder()
        .putBoolean(ProcedureParameter.BY_NAME_METADATA_KEY, value = true)
        .build()
    }

   private def validateParameterModes(procedure: BoundProcedure): Unit = {
     procedure.parameters.find(_.mode != ProcedureParameter.Mode.IN).foreach { param =>
       throw SparkException.internalError(s"Unsupported parameter mode: ${param.mode}")
     }
   }
  }

  /**
   * This rule resolves and rewrites subqueries inside expressions.
   *
   * Note: CTEs are handled in CTESubstitution.
   */
  object ResolveSubquery extends Rule[LogicalPlan] {
    /**
     * Resolves the subquery plan that is referenced in a subquery expression, by invoking the
     * entire analyzer recursively. We set outer plan in `AnalysisContext`, so that the analyzer
     * can resolve outer references.
     *
     * Outer references of the subquery are updated as children of Subquery expression.
     */
    private def resolveSubQuery(
        e: SubqueryExpression,
        outer: LogicalPlan)(
        f: (LogicalPlan, Seq[Expression]) => SubqueryExpression): SubqueryExpression = {
      val newSubqueryPlan = AnalysisContext.withOuterPlan(outer) {
        executeSameContext(e.plan)
      }

      // If the subquery plan is fully resolved, pull the outer references and record
      // them as children of SubqueryExpression.
      if (newSubqueryPlan.resolved) {
        // Record the outer references as children of subquery expression.
        f(newSubqueryPlan, SubExprUtils.getOuterReferences(newSubqueryPlan))
      } else {
        e.withNewPlan(newSubqueryPlan)
      }
    }

    /**
     * Resolves the subquery. Apart of resolving the subquery and outer references (if any)
     * in the subquery plan, the children of subquery expression are updated to record the
     * outer references. This is needed to make sure
     * (1) The column(s) referred from the outer query are not pruned from the plan during
     *     optimization.
     * (2) Any aggregate expression(s) that reference outer attributes are pushed down to
     *     outer plan to get evaluated.
     */
    private def resolveSubQueries(plan: LogicalPlan, outer: LogicalPlan): LogicalPlan = {
      plan.transformAllExpressionsWithPruning(_.containsPattern(PLAN_EXPRESSION), ruleId) {
        case s @ ScalarSubquery(sub, _, exprId, _, _, _, _) if !sub.resolved =>
          resolveSubQuery(s, outer)(ScalarSubquery(_, _, exprId))
        case e @ Exists(sub, _, exprId, _, _) if !sub.resolved =>
          resolveSubQuery(e, outer)(Exists(_, _, exprId))
        case InSubquery(values, l @ ListQuery(_, _, exprId, _, _, _))
            if values.forall(_.resolved) && !l.resolved =>
          val expr = resolveSubQuery(l, outer)((plan, exprs) => {
            ListQuery(plan, exprs, exprId, plan.output.length)
          })
          InSubquery(values, expr.asInstanceOf[ListQuery])
        case s @ LateralSubquery(sub, _, exprId, _, _) if !sub.resolved =>
          resolveSubQuery(s, outer)(LateralSubquery(_, _, exprId))
        case a: FunctionTableSubqueryArgumentExpression if !a.plan.resolved =>
          resolveSubQuery(a, outer)(
            (plan, outerAttrs) => a.copy(plan = plan, outerAttrs = outerAttrs))
      }
    }

    /**
     * Resolve and rewrite all subqueries in an operator tree..
     */
    def apply(plan: LogicalPlan): LogicalPlan = plan.resolveOperatorsUpWithPruning(
      _.containsPattern(PLAN_EXPRESSION), ruleId) {
      case j: LateralJoin if j.left.resolved =>
        // We can't pass `LateralJoin` as the outer plan, as its right child is not resolved yet
        // and we can't call `LateralJoin.resolveChildren` to resolve outer references. Here we
        // create a fake Project node as the outer plan.
        resolveSubQueries(j, Project(Nil, j.left))
      // Only a few unary nodes (Project/Filter/Aggregate) can contain subqueries.
      case q: UnaryNode if q.childrenResolved =>
        resolveSubQueries(q, q)
      case r: RelationTimeTravel =>
        resolveSubQueries(r, r)
      case j: Join if j.childrenResolved && j.duplicateResolved =>
        resolveSubQueries(j, j)
      case tvf: UnresolvedTableValuedFunction =>
        resolveSubQueries(tvf, tvf)
      case s: SupportsSubquery if s.childrenResolved =>
        resolveSubQueries(s, s)
    }
  }

  /**
   * Replaces unresolved column aliases for a subquery with projections.
   */
  object ResolveSubqueryColumnAliases extends Rule[LogicalPlan] {

     def apply(plan: LogicalPlan): LogicalPlan = plan.resolveOperatorsUpWithPruning(
       _.containsPattern(UNRESOLVED_SUBQUERY_COLUMN_ALIAS), ruleId) {
      case u @ UnresolvedSubqueryColumnAliases(columnNames, child) if child.resolved =>
        // Resolves output attributes if a query has alias names in its subquery:
        // e.g., SELECT * FROM (SELECT 1 AS a, 1 AS b) t(col1, col2)
        val outputAttrs = child.output
        // Checks if the number of the aliases equals to the number of output columns
        // in the subquery.
        if (columnNames.size != outputAttrs.size) {
          throw QueryCompilationErrors.aliasNumberNotMatchColumnNumberError(
            columnNames.size, outputAttrs.size, u)
        }
        val aliases = outputAttrs.zip(columnNames).map { case (attr, aliasName) =>
          Alias(attr, aliasName)()
        }
        Project(aliases, child)
    }
  }

  /**
   * This rule resolves SQL function expressions. It pulls out function inputs and place them
   * in a separate [[Project]] node below the operator and replace the SQL function with its
   * actual function body. SQL function expressions in [[Aggregate]] are handled in a special
   * way. Non-aggregated SQL functions in the aggregate expressions of an Aggregate need to be
   * pulled out into a Project above the Aggregate before replacing the SQL function expressions
   * with actual function bodies. For example:
   *
   * Before:
   *   Aggregate [c1] [foo(c1), foo(max(c2)), sum(foo(c2)) AS sum]
   *   +- Relation [c1, c2]
   *
   * After:
   *   Project [foo(c1), foo(max_c2), sum]
   *   +- Aggregate [c1] [c1, max(c2) AS max_c2, sum(foo(c2)) AS sum]
   *      +- Relation [c1, c2]
   */
  object ResolveSQLFunctions extends Rule[LogicalPlan] {

    private def hasSQLFunctionExpression(exprs: Seq[Expression]): Boolean = {
      exprs.exists(_.find(_.isInstanceOf[SQLFunctionExpression]).nonEmpty)
    }

    /**
     * Check if the function input contains aggregate expressions.
     */
    private def checkFunctionInput(f: SQLFunctionExpression): Unit = {
      if (f.inputs.exists(AggregateExpression.containsAggregate)) {
        // The input of a SQL function should not contain aggregate functions after
        // `extractAndRewrite`. If there are aggregate functions, it means they are
        // nested in another aggregate function, which is not allowed.
        // For example: SELECT sum(foo(sum(c1))) FROM t
        // We have to throw the error here because otherwise the query plan after
        // resolving the SQL function will not be valid.
        throw new AnalysisException(
          errorClass = "NESTED_AGGREGATE_FUNCTION",
          messageParameters = Map.empty)
      }
    }

    /**
     * Resolve a SQL function expression as a logical plan check if it can be analyzed.
     */
    private def resolve(f: SQLFunctionExpression): LogicalPlan = {
      // Validate the SQL function input.
      checkFunctionInput(f)
      val plan = v1SessionCatalog.makeSQLFunctionPlan(f.name, f.function, f.inputs)
      val resolved = SQLFunctionContext.withSQLFunction {
        // Resolve the SQL function plan using its context.
        val conf = new SQLConf()
        f.function.getSQLConfigs.foreach { case (k, v) => conf.settings.put(k, v) }
        SQLConf.withExistingConf(conf) {
          executeSameContext(plan)
        }
      }
      // Fail the analysis eagerly if a SQL function cannot be resolved using its input.
      SimpleAnalyzer.checkAnalysis(resolved)
      resolved
    }

    /**
     * Rewrite SQL function expressions into actual resolved function bodies and extract
     * function inputs into the given project list.
     */
    private def rewriteSQLFunctions[E <: Expression](
        expression: E,
        projectList: ArrayBuffer[NamedExpression]): E = {
      val newExpr = expression match {
        case f: SQLFunctionExpression if !hasSQLFunctionExpression(f.inputs) &&
          // Make sure LateralColumnAliasReference in parameters is resolved and eliminated first.
          // Otherwise, the projectList can contain the LateralColumnAliasReference, which will be
          // pushed down to a Project without the 'referenced' alias by LCA present, leaving it
          // unresolved.
          !f.inputs.exists(_.containsPattern(LATERAL_COLUMN_ALIAS_REFERENCE)) =>
          withPosition(f) {
            val plan = resolve(f)
            // Extract the function input project list from the SQL function plan and
            // inline the SQL function expression.
            plan match {
              case Project(body :: Nil, Project(aliases, _: LocalRelation)) =>
                projectList ++= aliases
                SQLScalarFunction(f.function, aliases.map(_.toAttribute), body)
              case o =>
                throw new AnalysisException(
                  errorClass = "INVALID_SQL_FUNCTION_PLAN_STRUCTURE",
                  messageParameters = Map("plan" -> o.toString))
            }
          }
        case o => o.mapChildren(rewriteSQLFunctions(_, projectList))
      }
      newExpr.asInstanceOf[E]
    }

    /**
     * Check if the given expression contains expressions that should be extracted,
     * i.e. non-aggregated SQL functions with non-foldable inputs.
     */
    private def shouldExtract(e: Expression): Boolean = e match {
      // Return false if the expression is already an aggregate expression.
      case _: AggregateExpression => false
      case _: SQLFunctionExpression => true
      case _: LeafExpression => false
      case o => o.children.exists(shouldExtract)
    }

    /**
     * Extract aggregate expressions from the given expression and replace
     * them with attribute references.
     * Example:
     *   Before: foo(c1) + foo(max(c2)) + max(foo(c2))
     *   After: foo(c1) + foo(max_c2) + max_foo_c2
     *   Extracted expressions: [c1, max(c2) AS max_c2, max(foo(c2)) AS max_foo_c2]
     */
    private def extractAndRewrite[T <: Expression](
        expression: T,
        extractedExprs: ArrayBuffer[NamedExpression]): T = {
      val newExpr = expression match {
        case e if !shouldExtract(e) =>
          val exprToAdd: NamedExpression = e match {
            case o: OuterReference => Alias(o, toPrettySQL(o.e))()
            case ne: NamedExpression => ne
            case o => Alias(o, toPrettySQL(o))()
          }
          extractedExprs += exprToAdd
          exprToAdd.toAttribute
        case f: SQLFunctionExpression =>
          val newInputs = f.inputs.map(extractAndRewrite(_, extractedExprs))
          f.copy(inputs = newInputs)
        case o => o.mapChildren(extractAndRewrite(_, extractedExprs))
      }
      newExpr.asInstanceOf[T]
    }

    /**
     * Replace all [[SQLFunctionExpression]]s in an expression with attribute references
     * from the aliasMap.
     */
    private def replaceSQLFunctionWithAttr[T <: Expression](
        expr: T,
        aliasMap: mutable.HashMap[Expression, Alias]): T = {
      expr.transform {
        case f: SQLFunctionExpression if aliasMap.contains(f.canonicalized) =>
          aliasMap(f.canonicalized).toAttribute
      }.asInstanceOf[T]
    }

    private def rewrite(plan: LogicalPlan): LogicalPlan = plan match {
      // Return if a sub-tree does not contain SQLFunctionExpression.
      case p: LogicalPlan if !p.containsPattern(SQL_FUNCTION_EXPRESSION) => p

      case f @ Filter(cond, a: Aggregate)
        if !f.resolved || AggregateExpression.containsAggregate(cond) ||
          ResolveGroupingAnalytics.hasGroupingFunction(cond) ||
          cond.containsPattern(TEMP_RESOLVED_COLUMN) =>
        // If the filter's condition contains aggregate expressions or grouping expressions or temp
        // resolved column, we cannot rewrite both the filter and the aggregate until they are
        // resolved by ResolveAggregateFunctions or ResolveGroupingAnalytics, because rewriting SQL
        // functions in aggregate can add an additional project on top of the aggregate
        // which breaks the pattern matching in those rules.
        f.copy(child = a.copy(child = rewrite(a.child)))

      case h @ UnresolvedHaving(_, a: Aggregate) =>
        // Similarly UnresolvedHaving should be resolved by ResolveAggregateFunctions first
        // before rewriting aggregate.
        h.copy(child = a.copy(child = rewrite(a.child)))

      case a: Aggregate if a.resolved && hasSQLFunctionExpression(a.expressions) =>
        val child = rewrite(a.child)
        // Extract SQL functions in the grouping expressions and place them in a project list
        // below the current aggregate. Also update their appearances in the aggregate expressions.
        val bottomProjectList = ArrayBuffer.empty[NamedExpression]
        val aliasMap = mutable.HashMap.empty[Expression, Alias]
        val newGrouping = a.groupingExpressions.map { expr =>
          expr.transformDown {
            case f: SQLFunctionExpression =>
              val alias = aliasMap.getOrElseUpdate(f.canonicalized, Alias(f, f.name)())
              bottomProjectList += alias
              alias.toAttribute
          }
        }
        val aggregateExpressions = a.aggregateExpressions.map(
          replaceSQLFunctionWithAttr(_, aliasMap))

        // Rewrite SQL functions in the aggregate expressions that are not wrapped in
        // aggregate functions. They need to be extracted into a project list above the
        // current aggregate.
        val aggExprs = ArrayBuffer.empty[NamedExpression]
        val topProjectList = aggregateExpressions.map(extractAndRewrite(_, aggExprs))

        // Rewrite SQL functions in the new aggregate expressions that are wrapped inside
        // aggregate functions.
        val newAggExprs = aggExprs.map(rewriteSQLFunctions(_, bottomProjectList))

        val bottomProject = if (bottomProjectList.nonEmpty) {
          Project(child.output ++ bottomProjectList, child)
        } else {
          child
        }
        val newAgg = if (newGrouping.nonEmpty || newAggExprs.nonEmpty) {
          a.copy(
            groupingExpressions = newGrouping,
            aggregateExpressions = newAggExprs.toSeq,
            child = bottomProject)
        } else {
          bottomProject
        }
        if (topProjectList.nonEmpty) Project(topProjectList, newAgg) else newAgg

      case p: Project if p.resolved && hasSQLFunctionExpression(p.expressions) =>
        val newChild = rewrite(p.child)
        val projectList = ArrayBuffer.empty[NamedExpression]
        val newPList = p.projectList.map(rewriteSQLFunctions(_, projectList))
        if (newPList != newChild.output) {
          p.copy(newPList, Project(newChild.output ++ projectList, newChild))
        } else {
          assert(projectList.isEmpty)
          p.copy(child = newChild)
        }

      case f: Filter if f.resolved && hasSQLFunctionExpression(f.expressions) =>
        val newChild = rewrite(f.child)
        val projectList = ArrayBuffer.empty[NamedExpression]
        val newCond = rewriteSQLFunctions(f.condition, projectList)
        if (newCond != f.condition) {
          Project(f.output, Filter(newCond, Project(newChild.output ++ projectList, newChild)))
        } else {
          assert(projectList.isEmpty)
          f.copy(child = newChild)
        }

      case j: Join if j.resolved && hasSQLFunctionExpression(j.expressions) =>
        val newLeft = rewrite(j.left)
        val newRight = rewrite(j.right)
        val projectList = ArrayBuffer.empty[NamedExpression]
        val joinCond = j.condition.map(rewriteSQLFunctions(_, projectList))
        if (joinCond != j.condition) {
          // Join condition cannot have non-deterministic expressions. We can safely
          // replace the aliases with the original SQL function input expressions.
          val aliasMap = projectList.collect { case a: Alias => a.toAttribute -> a.child }.toMap
          val newJoinCond = joinCond.map(_.transform {
            case a: Attribute => aliasMap.getOrElse(a, a)
          })
          j.copy(left = newLeft, right = newRight, condition = newJoinCond)
        } else {
          assert(projectList.isEmpty)
          j.copy(left = newLeft, right = newRight)
        }

      case o: LogicalPlan if o.resolved && hasSQLFunctionExpression(o.expressions) =>
        o.transformExpressionsWithPruning(_.containsPattern(SQL_FUNCTION_EXPRESSION)) {
          case f: SQLFunctionExpression =>
            f.failAnalysis(
              errorClass = "UNSUPPORTED_SQL_UDF_USAGE",
              messageParameters = Map(
                "functionName" -> toSQLId(f.function.name.nameParts),
                "nodeName" -> o.nodeName.toString))
        }

      case p: LogicalPlan => p.mapChildren(rewrite)
    }

    def apply(plan: LogicalPlan): LogicalPlan = {
      // Only rewrite SQL functions when they are not in nested function calls.
      if (SQLFunctionContext.get.nestedSQLFunctionDepth > 0) {
        plan
      } else {
        rewrite(plan)
      }
    }
  }

  /**
   * Turns projections that contain aggregate expressions into aggregations.
   */
  object GlobalAggregates extends Rule[LogicalPlan] {
    def apply(plan: LogicalPlan): LogicalPlan = plan.resolveOperatorsUpWithPruning(
      t => t.containsAnyPattern(AGGREGATE_EXPRESSION, PYTHON_UDF) && t.containsPattern(PROJECT),
      ruleId) {
      case Project(projectList, child) if containsAggregates(projectList) =>
        Aggregate(Nil, projectList, child)
    }

    def containsAggregates(exprs: Seq[Expression]): Boolean = {
      // Collect all Windowed Aggregate Expressions.
      val windowedAggExprs: Set[Expression] = exprs.flatMap { expr =>
        expr.collect {
          case WindowExpression(ae: AggregateExpression, _) => ae
          case UnresolvedWindowExpression(ae: AggregateExpression, _) => ae
        }
      }.toSet

      // Find the first Aggregate Expression that is not Windowed.
      exprs.exists(_.exists {
        case ae: AggregateExpression => !windowedAggExprs.contains(ae)
        case _ => false
      })
    }
  }

  /**
   * This rule finds aggregate expressions that are not in an aggregate operator.  For example,
   * those in a HAVING clause or ORDER BY clause.  These expressions are pushed down to the
   * underlying aggregate operator and then projected away after the original operator.
   *
   * We need to make sure the expressions all fully resolved before looking for aggregate functions
   * and group by expressions from them.
   */
  object ResolveAggregateFunctions extends Rule[LogicalPlan] {
    def apply(plan: LogicalPlan): LogicalPlan = plan.resolveOperatorsUpWithPruning(
      _.containsPattern(AGGREGATE), ruleId) {
      case UnresolvedHaving(cond, agg: Aggregate) if agg.resolved && cond.resolved =>
        resolveOperatorWithAggregate(Seq(cond), agg, (newExprs, newChild) => {
          val newCond = newExprs.head
          if (newCond.resolved) {
            Filter(newCond, newChild)
          } else {
            // The condition can be unresolved after the resolution, as we may mark
            // `TempResolvedColumn` as unresolved if it's not aggregate function inputs or grouping
            // expressions. We should remain `UnresolvedHaving` as the rule `ResolveReferences` can
            // re-resolve `TempResolvedColumn` and `UnresolvedHaving` has a special column
            // resolution order.
            UnresolvedHaving(newCond, newChild)
          }
        })

      case Filter(cond, agg: Aggregate) if agg.resolved && cond.resolved =>
        resolveOperatorWithAggregate(Seq(cond), agg, (newExprs, newChild) => {
          Filter(newExprs.head, newChild)
        })

      case s @ Sort(_, _, agg: Aggregate, _) if agg.resolved && s.order.forall(_.resolved) =>
        resolveOperatorWithAggregate(s.order.map(_.child), agg, (newExprs, newChild) => {
          val newSortOrder = s.order.zip(newExprs).map {
            case (sortOrder, expr) => sortOrder.copy(child = expr)
          }
          s.copy(order = newSortOrder, child = newChild)
        })

      case s @ Sort(_, _, f @ Filter(cond, agg: Aggregate), _)
          if agg.resolved && cond.resolved && s.order.forall(_.resolved) =>
        resolveOperatorWithAggregate(s.order.map(_.child), agg, (newExprs, newChild) => {
          val newSortOrder = s.order.zip(newExprs).map {
            case (sortOrder, expr) => sortOrder.copy(child = expr)
          }
          s.copy(order = newSortOrder, child = f.copy(child = newChild))
        })
    }

    /**
     * Resolves the given expressions as if they are in the given Aggregate operator, which means
     * the column can be resolved using `agg.child` and aggregate functions/grouping columns are
     * allowed. It returns a list of named expressions that need to be appended to
     * `agg.aggregateExpressions`, and the list of resolved expressions.
     */
    def resolveExprsWithAggregate(
        exprs: Seq[Expression],
        agg: Aggregate): (Seq[NamedExpression], Seq[Expression]) = {
      val extraAggExprs = ArrayBuffer.empty[NamedExpression]
      val transformed = exprs.map { e =>
        if (!e.resolved) {
          e
        } else {
          buildAggExprList(e, agg, extraAggExprs)
        }
      }
      (extraAggExprs.toSeq, transformed)
    }

    private def buildAggExprList(
        expr: Expression,
        agg: Aggregate,
        aggExprList: ArrayBuffer[NamedExpression]): Expression = {
      // Avoid adding an extra aggregate expression if it's already present in
      // `agg.aggregateExpressions`.
      val index = agg.aggregateExpressions.indexWhere {
        case Alias(child, _) => child semanticEquals expr
        case other => other semanticEquals expr
      }
      if (index >= 0) {
        agg.aggregateExpressions(index).toAttribute
      } else {
        expr match {
          case ae: AggregateExpression =>
            val cleaned = trimTempResolvedColumn(ae)
            val alias = Alias(cleaned, cleaned.toString)()
            aggExprList += alias
            alias.toAttribute
          case grouping: Expression if agg.groupingExpressions.exists(grouping.semanticEquals) =>
            trimTempResolvedColumn(grouping) match {
              case ne: NamedExpression =>
                aggExprList += ne
                ne.toAttribute
              case other =>
                val alias = Alias(other, other.toString)()
                aggExprList += alias
                alias.toAttribute
            }
          case t: TempResolvedColumn =>
            if (t.child.isInstanceOf[Attribute]) {
              // This column is neither inside aggregate functions nor a grouping column. It
              // shouldn't be resolved with `agg.child.output`. Mark it as "hasTried", so that it
              // can be re-resolved later or go back to `UnresolvedAttribute` at the end.
              withOrigin(t.origin)(t.copy(hasTried = true))
            } else {
              // This is a nested column, we still have a chance to match grouping expressions with
              // the top-level column. Here we wrap the underlying `Attribute` with
              // `TempResolvedColumn` and try again.
              val childWithTempCol = t.child.transformUp {
                case a: Attribute => TempResolvedColumn(a, Seq(a.name))
              }
              val newChild = buildAggExprList(childWithTempCol, agg, aggExprList)
              if (newChild.containsPattern(TEMP_RESOLVED_COLUMN)) {
                withOrigin(t.origin)(t.copy(hasTried = true))
              } else {
                newChild
              }
            }
          case other =>
            other.withNewChildren(other.children.map(buildAggExprList(_, agg, aggExprList)))
        }
      }
    }

    private def trimTempResolvedColumn(input: Expression): Expression = input.transform {
      case t: TempResolvedColumn => t.child
    }

    def resolveOperatorWithAggregate(
        exprs: Seq[Expression],
        agg: Aggregate,
        buildOperator: (Seq[Expression], Aggregate) => LogicalPlan): LogicalPlan = {
      val (extraAggExprs, resolvedExprs) = resolveExprsWithAggregate(exprs, agg)
      if (extraAggExprs.isEmpty) {
        buildOperator(resolvedExprs, agg)
      } else {
        Project(agg.output, buildOperator(resolvedExprs, agg.copy(
          aggregateExpressions = agg.aggregateExpressions ++ extraAggExprs)))
      }
    }
  }

  /**
   * Extracts [[Generator]] from the projectList of a [[Project]] operator and creates [[Generate]]
   * operator under [[Project]].
   *
   * This rule will throw [[AnalysisException]] for following cases:
   * 1. [[Generator]] is nested in expressions, e.g. `SELECT explode(list) + 1 FROM tbl`
   * 2. more than one [[Generator]] is found in projectList,
   *    e.g. `SELECT explode(list), explode(list) FROM tbl`
   * 3. [[Generator]] is found in other operators that are not [[Project]] or [[Generate]],
   *    e.g. `SELECT * FROM tbl SORT BY explode(list)`
   */
  object ExtractGenerator extends Rule[LogicalPlan] {
    def hasGenerator(expr: Expression): Boolean = {
      expr.exists(_.isInstanceOf[Generator])
    }

    private def hasNestedGenerator(expr: NamedExpression): Boolean = {
      @scala.annotation.tailrec
      def hasInnerGenerator(g: Generator): Boolean = g match {
        // Since `GeneratorOuter` is just a wrapper of generators, we skip it here
        case go: GeneratorOuter =>
          hasInnerGenerator(go.child)
        case _ =>
          g.children.exists { _.exists {
            case _: Generator => true
            case _ => false
          } }
      }
      trimNonTopLevelAliases(expr) match {
        case UnresolvedAlias(g: Generator, _) => hasInnerGenerator(g)
        case Alias(g: Generator, _) => hasInnerGenerator(g)
        case MultiAlias(g: Generator, _) => hasInnerGenerator(g)
        case other => hasGenerator(other)
      }
    }

    private def hasAggFunctionInGenerator(ne: Seq[NamedExpression]): Boolean = {
      ne.exists(_.exists {
        case g: Generator =>
          g.children.exists(_.exists(_.isInstanceOf[AggregateFunction]))
        case _ =>
          false
      })
    }

    private def trimAlias(expr: NamedExpression): Expression = expr match {
      case UnresolvedAlias(child, _) => child
      case Alias(child, _) => child
      case MultiAlias(child, _) => child
      case _ => expr
    }

    private object AliasedGenerator {
      /**
       * Extracts a [[Generator]] expression, any names assigned by aliases to the outputs
       * and the outer flag. The outer flag is used when joining the generator output.
       * @param e the [[Expression]]
       * @return (the [[Generator]], seq of output names, outer flag)
       */
      def unapply(e: Expression): Option[(Generator, Seq[String], Boolean)] = e match {
        case Alias(GeneratorOuter(g: Generator), name) if g.resolved => Some((g, name :: Nil, true))
        case MultiAlias(GeneratorOuter(g: Generator), names) if g.resolved => Some((g, names, true))
        case Alias(g: Generator, name) if g.resolved => Some((g, name :: Nil, false))
        case MultiAlias(g: Generator, names) if g.resolved => Some((g, names, false))
        case _ => None
      }
    }

    // We must wait until all expressions except for generator functions are resolved before
    // rewriting generator functions in Project/Aggregate. This is necessary to make this rule
    // stable for different execution orders of analyzer rules. See also SPARK-47241.
    private def canRewriteGenerator(namedExprs: Seq[NamedExpression]): Boolean = {
      namedExprs.forall { ne =>
        ne.resolved || {
          trimNonTopLevelAliases(ne) match {
            case AliasedGenerator(_, _, _) => true
            case _ => false
          }
        }
      }
    }

    def apply(plan: LogicalPlan): LogicalPlan = plan.resolveOperatorsUpWithPruning(
      _.containsPattern(GENERATOR), ruleId) {
      case Project(projectList, _) if projectList.exists(hasNestedGenerator) =>
        val nestedGenerator = projectList.find(hasNestedGenerator).get
        throw QueryCompilationErrors.nestedGeneratorError(trimAlias(nestedGenerator))

      case Aggregate(_, aggList, _, _) if aggList.exists(hasNestedGenerator) =>
        val nestedGenerator = aggList.find(hasNestedGenerator).get
        throw QueryCompilationErrors.nestedGeneratorError(trimAlias(nestedGenerator))

      case Aggregate(_, aggList, _, _) if aggList.count(hasGenerator) > 1 =>
        val generators = aggList.filter(hasGenerator).map(trimAlias)
        throw QueryCompilationErrors.moreThanOneGeneratorError(generators)

      case Aggregate(groupList, aggList, child, _) if canRewriteGenerator(aggList) &&
          aggList.exists(hasGenerator) =>
        // If generator in the aggregate list was visited, set the boolean flag true.
        var generatorVisited = false

        val projectExprs = Array.ofDim[NamedExpression](aggList.length)
        val newAggList = aggList
          .toIndexedSeq
          .map(trimNonTopLevelAliases)
          .zipWithIndex
          .flatMap {
            case (AliasedGenerator(generator, names, outer), idx) =>
              // It's a sanity check, this should not happen as the previous case will throw
              // exception earlier.
              assert(!generatorVisited, "More than one generator found in aggregate.")
              generatorVisited = true

              val newGenChildren: Seq[Expression] = generator.children.zipWithIndex.map {
                case (e, idx) => if (e.foldable) e else Alias(e, s"_gen_input_${idx}")()
              }
              val newGenerator = {
                val g = generator.withNewChildren(newGenChildren.map { e =>
                  if (e.foldable) e else e.asInstanceOf[Alias].toAttribute
                }).asInstanceOf[Generator]
                if (outer) GeneratorOuter(g) else g
              }
              val newAliasedGenerator = if (names.length == 1) {
                Alias(newGenerator, names(0))()
              } else {
                MultiAlias(newGenerator, names)
              }
              projectExprs(idx) = newAliasedGenerator
              newGenChildren.filter(!_.foldable).asInstanceOf[Seq[NamedExpression]]
            case (other, idx) =>
              projectExprs(idx) = other.toAttribute
              other :: Nil
          }

        val newAgg = Aggregate(groupList, newAggList, child)
        Project(projectExprs.toList, newAgg)

      case p @ Project(projectList, _) if hasAggFunctionInGenerator(projectList) =>
        // If a generator has any aggregate function, we need to apply the `GlobalAggregates` rule
        // first for replacing `Project` with `Aggregate`.
        p

      case p @ Project(projectList, child) if canRewriteGenerator(projectList) &&
          projectList.exists(hasGenerator) =>
        val (resolvedGenerator, newProjectList) = projectList
          .map(trimNonTopLevelAliases)
          .foldLeft((None: Option[Generate], Nil: Seq[NamedExpression])) { (res, e) =>
            e match {
              // If there are more than one generator, we only rewrite the first one and wait for
              // the next analyzer iteration to rewrite the next one.
              case AliasedGenerator(generator, names, outer) if res._1.isEmpty &&
                  generator.childrenResolved =>
                val g = Generate(
                  generator,
                  unrequiredChildIndex = Nil,
                  outer = outer,
                  qualifier = None,
                  generatorOutput = ResolveGenerate.makeGeneratorOutput(generator, names),
                  child)
                (Some(g), res._2 ++ g.nullableOutput)
              case other =>
                (res._1, res._2 :+ other)
            }
          }

        if (resolvedGenerator.isDefined) {
          Project(newProjectList, resolvedGenerator.get)
        } else {
          p
        }

      case g @ Generate(GeneratorOuter(generator), _, _, _, _, _) =>
        g.copy(generator = generator, outer = true)

      case g: Generate => g

      case u: UnresolvedTableValuedFunction => u

      case p: Project => p

      case a: Aggregate => a

      case p if p.expressions.exists(hasGenerator) =>
        throw QueryCompilationErrors.generatorOutsideSelectError(p)
    }
  }

  /**
   * Rewrites table generating expressions that either need one or more of the following in order
   * to be resolved:
   *  - concrete attribute references for their output.
   *  - to be relocated from a SELECT clause (i.e. from  a [[Project]]) into a [[Generate]]).
   *
   * Names for the output [[Attribute]]s are extracted from [[Alias]] or [[MultiAlias]] expressions
   * that wrap the [[Generator]].
   */
  object ResolveGenerate extends Rule[LogicalPlan] {
    def apply(plan: LogicalPlan): LogicalPlan = plan.resolveOperatorsUpWithPruning(
      _.containsPattern(GENERATE), ruleId) {
      case g: Generate if !g.child.resolved || !g.generator.resolved => g
      case g: Generate if !g.resolved => withPosition(g) {
        // Check nested generators.
        if (g.generator.children.exists(ExtractGenerator.hasGenerator)) {
          throw QueryCompilationErrors.nestedGeneratorError(g.generator)
        }
        g.copy(generatorOutput = makeGeneratorOutput(g.generator, g.generatorOutput.map(_.name)))
      }
    }

    /**
     * Construct the output attributes for a [[Generator]], given a list of names.  If the list of
     * names is empty names are assigned from field names in generator.
     */
    private[analysis] def makeGeneratorOutput(
        generator: Generator,
        names: Seq[String]): Seq[Attribute] = {
      val elementAttrs = DataTypeUtils.toAttributes(generator.elementSchema)

      if (names.length == elementAttrs.length) {
        names.zip(elementAttrs).map {
          case (name, attr) => attr.withName(name)
        }
      } else if (names.isEmpty) {
        elementAttrs
      } else {
        throw QueryCompilationErrors.aliasesNumberNotMatchUDTFOutputError(
          elementAttrs.size, names.mkString(","))
      }
    }
  }

  /**
   * Extracts [[WindowExpression]]s from the projectList of a [[Project]] operator and
   * aggregateExpressions of an [[Aggregate]] operator and creates individual [[Window]]
   * operators for every distinct [[WindowSpecDefinition]].
   *
   * This rule handles three cases:
   *  - A [[Project]] having [[WindowExpression]]s in its projectList;
   *  - An [[Aggregate]] having [[WindowExpression]]s in its aggregateExpressions.
   *  - A [[Filter]]->[[Aggregate]] pattern representing GROUP BY with a HAVING
   *    clause and the [[Aggregate]] has [[WindowExpression]]s in its aggregateExpressions.
   * Note: If there is a GROUP BY clause in the query, aggregations and corresponding
   * filters (expressions in the HAVING clause) should be evaluated before any
   * [[WindowExpression]]. If a query has SELECT DISTINCT, the DISTINCT part should be
   * evaluated after all [[WindowExpression]]s.
   *
   * Note: [[ResolveLateralColumnAliasReference]] rule is applied before this rule. To guarantee
   * this order, we make sure this rule applies only when the [[Project]] or [[Aggregate]] doesn't
   * contain any [[LATERAL_COLUMN_ALIAS_REFERENCE]].
   *
   * For every case, the transformation works as follows:
   * 1. For a list of [[Expression]]s (a projectList or an aggregateExpressions), partitions
   *    it two lists of [[Expression]]s, one for all [[WindowExpression]]s and another for
   *    all regular expressions.
   * 2. For all [[WindowExpression]]s, groups them based on their [[WindowSpecDefinition]]s
   *    and [[WindowFunctionType]]s.
   * 3. For every distinct [[WindowSpecDefinition]] and [[WindowFunctionType]], creates a
   *    [[Window]] operator and inserts it into the plan tree.
   */
  object ExtractWindowExpressions extends Rule[LogicalPlan] {
    type Spec = (Seq[Expression], Seq[SortOrder], WindowFunctionType)

    private def hasWindowFunction(exprs: Seq[Expression]): Boolean =
      exprs.exists(hasWindowFunction)

    private def hasWindowFunction(expr: Expression): Boolean = {
      expr.exists {
        case window: WindowExpression => true
        case _ => false
      }
    }

    /**
     * From a Seq of [[NamedExpression]]s, extract expressions containing window expressions and
     * other regular expressions that do not contain any window expression. For example, for
     * `col1, Sum(col2 + col3) OVER (PARTITION BY col4 ORDER BY col5)`, we will extract
     * `col1`, `col2 + col3`, `col4`, and `col5` out and replace their appearances in
     * the window expression as attribute references. So, the first returned value will be
     * `[Sum(_w0) OVER (PARTITION BY _w1 ORDER BY _w2)]` and the second returned value will be
     * [col1, col2 + col3 as _w0, col4 as _w1, col5 as _w2].
     *
     * @return (seq of expressions containing at least one window expression,
     *          seq of non-window expressions)
     */
    private def extract(
        expressions: Seq[NamedExpression]): (Seq[NamedExpression], Seq[NamedExpression]) = {
      // First, we partition the input expressions to two part. For the first part,
      // every expression in it contain at least one WindowExpression.
      // Expressions in the second part do not have any WindowExpression.
      val (expressionsWithWindowFunctions, regularExpressions) =
        expressions.partition(hasWindowFunction)

      // Then, we need to extract those regular expressions used in the WindowExpression.
      // For example, when we have col1 - Sum(col2 + col3) OVER (PARTITION BY col4 ORDER BY col5),
      // we need to make sure that col1 to col5 are all projected from the child of the Window
      // operator.
      val extractedExprMap = mutable.LinkedHashMap.empty[Expression, NamedExpression]
      def getOrExtract(key: Expression, value: Expression): Expression = {
        extractedExprMap.getOrElseUpdate(key.canonicalized,
          Alias(value, s"_w${extractedExprMap.size}")()).toAttribute
      }
      def extractExpr(expr: Expression): Expression = expr match {
        case ne: NamedExpression =>
          // If a named expression is not in regularExpressions, add it to
          // extractedExprMap and replace it with an AttributeReference.
          val missingExpr =
            AttributeSet(Seq(expr)) -- (regularExpressions ++ extractedExprMap.values)
          if (missingExpr.nonEmpty) {
            extractedExprMap += ne.canonicalized -> ne
          }
          // alias will be cleaned in the rule CleanupAliases
          ne
        case e: Expression if e.foldable =>
          e // No need to create an attribute reference if it will be evaluated as a Literal.
        case e: SortOrder =>
          // For SortOder just recursively extract the from child expression.
          e.copy(child = extractExpr(e.child))
        case e: NamedArgumentExpression =>
          // For NamedArgumentExpression, we extract the value and replace it with
          // an AttributeReference (with an internal column name, e.g. "_w0").
          NamedArgumentExpression(e.key, getOrExtract(e, e.value))
        case e: Expression =>
          // For other expressions, we extract it and replace it with an AttributeReference (with
          // an internal column name, e.g. "_w0").
          getOrExtract(e, e)
      }

      // Now, we extract regular expressions from expressionsWithWindowFunctions
      // by using extractExpr.
      val seenWindowAggregates = new ArrayBuffer[AggregateExpression]
      val newExpressionsWithWindowFunctions = expressionsWithWindowFunctions.map {
        _.transform {
          // Extracts children expressions of a WindowFunction (input parameters of
          // a WindowFunction).
          case wf: WindowFunction =>
            val newChildren = wf.children.map(extractExpr)
            wf.withNewChildren(newChildren)

          // Extracts expressions from the partition spec and order spec.
          case wsc @ WindowSpecDefinition(partitionSpec, orderSpec, _) =>
            val newPartitionSpec = partitionSpec.map(extractExpr)
            val newOrderSpec = orderSpec.map { so =>
              val newChild = extractExpr(so.child)
              so.copy(child = newChild)
            }
            wsc.copy(partitionSpec = newPartitionSpec, orderSpec = newOrderSpec)

          case WindowExpression(ae: AggregateExpression, _) if ae.filter.isDefined =>
            throw QueryCompilationErrors.windowAggregateFunctionWithFilterNotSupportedError()

          // Extract Windowed AggregateExpression
          case we @ WindowExpression(
              ae @ AggregateExpression(function, _, _, _, _),
              spec: WindowSpecDefinition) =>
            val newChildren = function.children.map(extractExpr)
            val newFunction = function.withNewChildren(newChildren).asInstanceOf[AggregateFunction]
            val newAgg = ae.copy(aggregateFunction = newFunction)
            seenWindowAggregates += newAgg
            WindowExpression(newAgg, spec)

          case AggregateExpression(aggFunc, _, _, _, _) if hasWindowFunction(aggFunc.children) =>
            throw QueryCompilationErrors.windowFunctionInsideAggregateFunctionNotAllowedError()

          // Extracts AggregateExpression. For example, for SUM(x) - Sum(y) OVER (...),
          // we need to extract SUM(x).
          case agg: AggregateExpression if !seenWindowAggregates.contains(agg) =>
            extractedExprMap.getOrElseUpdate(agg.canonicalized,
              Alias(agg, s"_w${extractedExprMap.size}")()).toAttribute

          // Extracts other attributes
          case attr: Attribute => extractExpr(attr)

        }.asInstanceOf[NamedExpression]
      }

      (newExpressionsWithWindowFunctions, regularExpressions ++ extractedExprMap.values)
    } // end of extract

    /**
     * Adds operators for Window Expressions. Every Window operator handles a single Window Spec.
     */
    private def addWindow(
        expressionsWithWindowFunctions: Seq[NamedExpression],
        child: LogicalPlan): LogicalPlan = {
      // First, we need to extract all WindowExpressions from expressionsWithWindowFunctions
      // and put those extracted WindowExpressions to extractedWindowExprBuffer.
      // This step is needed because it is possible that an expression contains multiple
      // WindowExpressions with different Window Specs.
      // After extracting WindowExpressions, we need to construct a project list to generate
      // expressionsWithWindowFunctions based on extractedWindowExprBuffer.
      // For example, for "sum(a) over (...) / sum(b) over (...)", we will first extract
      // "sum(a) over (...)" and "sum(b) over (...)" out, and assign "_we0" as the alias to
      // "sum(a) over (...)" and "_we1" as the alias to "sum(b) over (...)".
      // Then, the projectList will be [_we0/_we1].
      val extractedWindowExprBuffer = new ArrayBuffer[NamedExpression]()
      val newExpressionsWithWindowFunctions = expressionsWithWindowFunctions.map {
        // We need to use transformDown because we want to trigger
        // "case alias @ Alias(window: WindowExpression, _)" first.
        _.transformDown {
          case alias @ Alias(window: WindowExpression, _) =>
            // If a WindowExpression has an assigned alias, just use it.
            extractedWindowExprBuffer += alias
            alias.toAttribute
          case window: WindowExpression =>
            // If there is no alias assigned to the WindowExpressions. We create an
            // internal column.
            val withName = Alias(window, s"_we${extractedWindowExprBuffer.length}")()
            extractedWindowExprBuffer += withName
            withName.toAttribute
        }.asInstanceOf[NamedExpression]
      }

      // SPARK-32616: Use a linked hash map to maintains the insertion order of the Window
      // operators, so the query with multiple Window operators can have the determined plan.
      val groupedWindowExpressions = mutable.LinkedHashMap.empty[Spec, ArrayBuffer[NamedExpression]]
      // Second, we group extractedWindowExprBuffer based on their Partition and Order Specs.
      extractedWindowExprBuffer.foreach { expr =>
        val distinctWindowSpec = expr.collect {
          case window: WindowExpression => window.windowSpec
        }.distinct

        // We do a final check and see if we only have a single Window Spec defined in an
        // expressions.
        if (distinctWindowSpec.isEmpty) {
          throw QueryCompilationErrors.expressionWithoutWindowExpressionError(expr)
        } else if (distinctWindowSpec.length > 1) {
          // newExpressionsWithWindowFunctions only have expressions with a single
          // WindowExpression. If we reach here, we have a bug.
          throw QueryCompilationErrors.expressionWithMultiWindowExpressionsError(
            expr, distinctWindowSpec)
        } else {
          val spec = distinctWindowSpec.head
          val specKey = (spec.partitionSpec, spec.orderSpec, WindowFunctionType.functionType(expr))
          val windowExprs = groupedWindowExpressions
            .getOrElseUpdate(specKey, new ArrayBuffer[NamedExpression])
          windowExprs += expr
        }
      }

      // Third, we aggregate them by adding each Window operator for each Window Spec and then
      // setting this to the child of the next Window operator.
      val windowOps =
        groupedWindowExpressions.foldLeft(child) {
          case (last, ((partitionSpec, orderSpec, _), windowExpressions)) =>
            Window(windowExpressions.toSeq, partitionSpec, orderSpec, last)
        }

      // Finally, we create a Project to output windowOps's output
      // newExpressionsWithWindowFunctions.
      Project(windowOps.output ++ newExpressionsWithWindowFunctions, windowOps)
    } // end of addWindow

    // We have to use transformDown at here to make sure the rule of
    // "Aggregate with Having clause" will be triggered.
    def apply(plan: LogicalPlan): LogicalPlan = plan.resolveOperatorsDownWithPruning(
      _.containsPattern(WINDOW_EXPRESSION), ruleId) {

      case Filter(condition, _) if hasWindowFunction(condition) =>
        throw QueryCompilationErrors.windowFunctionNotAllowedError("WHERE")

      case UnresolvedHaving(condition, _) if hasWindowFunction(condition) =>
        throw QueryCompilationErrors.windowFunctionNotAllowedError("HAVING")

      // Aggregate with Having clause. This rule works with an unresolved Aggregate because
      // a resolved Aggregate will not have Window Functions.
      case f @ UnresolvedHaving(condition, a @ Aggregate(groupingExprs, aggregateExprs, child, _))
        if child.resolved &&
          hasWindowFunction(aggregateExprs) &&
          a.expressions.forall(_.resolved) =>
        aggregateExprs.foreach(_.transformDownWithPruning(
          _.containsPattern(LATERAL_COLUMN_ALIAS_REFERENCE)) {
          case lcaRef: LateralColumnAliasReference =>
            throw QueryCompilationErrors.lateralColumnAliasInAggWithWindowAndHavingUnsupportedError(
              lcaRef.nameParts)
        })
        val (windowExpressions, aggregateExpressions) = extract(aggregateExprs)
        // Create an Aggregate operator to evaluate aggregation functions.
        val withAggregate = Aggregate(groupingExprs, aggregateExpressions, child)
        // Add a Filter operator for conditions in the Having clause.
        val withFilter = Filter(condition, withAggregate)
        val withWindow = addWindow(windowExpressions, withFilter)

        // Finally, generate output columns according to the original projectList.
        val finalProjectList = aggregateExprs.map(_.toAttribute)
        Project(finalProjectList, withWindow)

      case p: LogicalPlan if !p.childrenResolved => p

      // Aggregate without Having clause.
      // Make sure the lateral column aliases are properly handled first.
      case a @ Aggregate(groupingExprs, aggregateExprs, child, _)
        if hasWindowFunction(aggregateExprs) &&
          a.expressions.forall(_.resolved) &&
          !aggregateExprs.exists(_.containsPattern(LATERAL_COLUMN_ALIAS_REFERENCE)) =>
        val (windowExpressions, aggregateExpressions) = extract(aggregateExprs)
        // Create an Aggregate operator to evaluate aggregation functions.
        val withAggregate = Aggregate(groupingExprs, aggregateExpressions, child)
        // Add Window operators.
        val withWindow = addWindow(windowExpressions, withAggregate)

        // Finally, generate output columns according to the original projectList.
        val finalProjectList = aggregateExprs.map(_.toAttribute)
        Project(finalProjectList, withWindow)

      // We only extract Window Expressions after all expressions of the Project
      // have been resolved, and lateral column aliases are properly handled first.
      case p @ Project(projectList, child)
        if hasWindowFunction(projectList) &&
          p.expressions.forall(_.resolved) &&
          !projectList.exists(_.containsPattern(LATERAL_COLUMN_ALIAS_REFERENCE)) =>
        val (windowExpressions, regularExpressions) = extract(projectList.toIndexedSeq)
        // We add a project to get all needed expressions for window expressions from the child
        // of the original Project operator.
        val withProject = Project(regularExpressions, child)
        // Add Window operators.
        val withWindow = addWindow(windowExpressions, withProject)

        // Finally, generate output columns according to the original projectList.
        val finalProjectList = projectList.map(_.toAttribute)
        Project(finalProjectList, withWindow)
    }
  }

  /**
   * Set the seed for random number generation.
   */
  object ResolveRandomSeed extends Rule[LogicalPlan] {
    private lazy val random = new Random()

    override def apply(plan: LogicalPlan): LogicalPlan = plan.resolveOperatorsUpWithPruning(
      _.containsPattern(EXPRESSION_WITH_RANDOM_SEED), ruleId) {
      case p if p.resolved => p
      case p => p.transformExpressionsUpWithPruning(
        _.containsPattern(EXPRESSION_WITH_RANDOM_SEED), ruleId) {
        case e: ExpressionWithRandomSeed if e.seedExpression == UnresolvedSeed =>
          e.withNewSeed(random.nextLong())
      }
    }
  }

  /**
   * Correctly handle null primitive inputs for UDF by adding extra [[If]] expression to do the
   * null check.  When user defines a UDF with primitive parameters, there is no way to tell if the
   * primitive parameter is null or not, so here we assume the primitive input is null-propagatable
   * and we should return null if the input is null.
   */
  object HandleNullInputsForUDF extends Rule[LogicalPlan] {
    override def apply(plan: LogicalPlan): LogicalPlan = plan.resolveOperatorsUpWithPruning(
      _.containsPattern(SCALA_UDF)) {
      case p if !p.resolved => p // Skip unresolved nodes.

      case p => p.transformExpressionsUpWithPruning(_.containsPattern(SCALA_UDF)) {

        case udf: ScalaUDF if udf.inputPrimitives.contains(true) =>
          // Otherwise, add special handling of null for fields that can't accept null.
          // The result of operations like this, when passed null, is generally to return null.
          assert(udf.inputPrimitives.length == udf.children.length)

          val inputPrimitivesPair = udf.inputPrimitives.zip(udf.children)
          val inputNullCheck = inputPrimitivesPair.collect {
            case (isPrimitive, input) if isPrimitive && input.nullable =>
              IsNull(input)
          }.reduceLeftOption[Expression](Or)

          if (inputNullCheck.isDefined) {
            // Once we add an `If` check above the udf, it is safe to mark those checked inputs
            // as null-safe (i.e., wrap with `KnownNotNull`), because the null-returning
            // branch of `If` will be called if any of these checked inputs is null. Thus we can
            // prevent this rule from being applied repeatedly.
            val newInputs = inputPrimitivesPair.map {
              case (isPrimitive, input) =>
                if (isPrimitive && input.nullable) {
                  KnownNotNull(input)
                } else {
                  input
                }
            }
            val newUDF = udf.copy(children = newInputs)
            If(inputNullCheck.get, Literal.create(null, udf.dataType), newUDF)
          } else {
            udf
          }
      }
    }
  }

  /**
   * Resolve the encoders for the UDF by explicitly given the attributes. We give the
   * attributes explicitly in order to handle the case where the data type of the input
   * value is not the same with the internal schema of the encoder, which could cause
   * data loss. For example, the encoder should not cast the input value to Decimal(38, 18)
   * if the actual data type is Decimal(30, 0).
   *
   * The resolved encoders then will be used to deserialize the internal row to Scala value.
   */
  object ResolveEncodersInUDF extends Rule[LogicalPlan] {
    override def apply(plan: LogicalPlan): LogicalPlan = plan.resolveOperatorsUpWithPruning(
      _.containsPattern(SCALA_UDF), ruleId) {
      case p if !p.resolved => p // Skip unresolved nodes.

      case p => p.transformExpressionsUpWithPruning(_.containsPattern(SCALA_UDF), ruleId) {

        case udf: ScalaUDF if udf.inputEncoders.nonEmpty =>
          val boundEncoders = udf.inputEncoders.zipWithIndex.map { case (encOpt, i) =>
            val dataType = udf.children(i).dataType
            encOpt.map { enc =>
              val attrs = if (enc.isSerializedAsStructForTopLevel) {
                // Value class that has been replaced with its underlying type
                if (enc.schema.fields.length == 1 && enc.schema.fields.head.dataType == dataType) {
                  DataTypeUtils.toAttributes(enc.schema)
                } else {
                  DataTypeUtils.toAttributes(dataType.asInstanceOf[StructType])
                }
              } else {
                // the field name doesn't matter here, so we use
                // a simple literal to avoid any overhead
                DataTypeUtils.toAttribute(StructField("input", dataType)) :: Nil
              }
              enc.resolveAndBind(attrs)
            }
          }
          udf.copy(inputEncoders = boundEncoders)
      }
    }
  }

  /**
   * Check and add proper window frames for all window functions.
   */
  object ResolveWindowFrame extends Rule[LogicalPlan] {
    def apply(plan: LogicalPlan): LogicalPlan = plan.resolveExpressionsWithPruning(
      _.containsPattern(WINDOW_EXPRESSION), ruleId) {
      case WindowExpression(wf: FrameLessOffsetWindowFunction,
        WindowSpecDefinition(_, _, f: SpecifiedWindowFrame)) if wf.frame != f =>
        throw QueryCompilationErrors.cannotSpecifyWindowFrameError(wf.prettyName)
      case WindowExpression(wf: WindowFunction, WindowSpecDefinition(_, _, f: SpecifiedWindowFrame))
          if wf.frame != UnspecifiedFrame && wf.frame != f =>
        throw QueryCompilationErrors.windowFrameNotMatchRequiredFrameError(f, wf.frame)
      case WindowExpression(wf: WindowFunction, s @ WindowSpecDefinition(_, _, UnspecifiedFrame))
          if wf.frame != UnspecifiedFrame =>
        WindowExpression(wf, s.copy(frameSpecification = wf.frame))
      case we @ WindowExpression(e, s @ WindowSpecDefinition(_, o, UnspecifiedFrame))
          if e.resolved =>
        val frame = if (o.nonEmpty) {
          SpecifiedWindowFrame(RangeFrame, UnboundedPreceding, CurrentRow)
        } else {
          SpecifiedWindowFrame(RowFrame, UnboundedPreceding, UnboundedFollowing)
        }
        we.copy(windowSpec = s.copy(frameSpecification = frame))
    }
  }

  /**
   * Check and add order to [[AggregateWindowFunction]]s.
   */
  object ResolveWindowOrder extends Rule[LogicalPlan] {
    def apply(plan: LogicalPlan): LogicalPlan = plan.resolveExpressionsWithPruning(
      _.containsPattern(WINDOW_EXPRESSION), ruleId) {
      case WindowExpression(wf: WindowFunction, spec) if spec.orderSpec.isEmpty =>
        throw QueryCompilationErrors.windowFunctionWithWindowFrameNotOrderedError(wf)
      case WindowExpression(rank: RankLike, spec) if spec.resolved =>
        val order = spec.orderSpec.map(_.child)
        WindowExpression(rank.withOrder(order), spec)
    }
  }

  /**
   * Removes natural or using joins by calculating output columns based on output from two sides,
   * Then apply a Project on a normal Join to eliminate natural or using join.
   */
  object ResolveNaturalAndUsingJoin extends Rule[LogicalPlan] {
    override def apply(plan: LogicalPlan): LogicalPlan = plan.resolveOperatorsUpWithPruning(
      _.containsPattern(NATURAL_LIKE_JOIN), ruleId) {
      case j @ Join(left, right, UsingJoin(joinType, usingCols), _, hint)
          if left.resolved && right.resolved && j.duplicateResolved =>
        val project = commonNaturalJoinProcessing(
          left, right, joinType, usingCols, None, hint)
        j.getTagValue(LogicalPlan.PLAN_ID_TAG)
          .foreach(project.setTagValue(LogicalPlan.PLAN_ID_TAG, _))
        project
      case j @ Join(left, right, NaturalJoin(joinType), condition, hint)
          if j.resolvedExceptNatural =>
        // find common column names from both sides
        val joinNames = left.output.map(_.name).intersect(right.output.map(_.name))
        val project = commonNaturalJoinProcessing(
          left, right, joinType, joinNames, condition, hint)
        j.getTagValue(LogicalPlan.PLAN_ID_TAG)
          .foreach(project.setTagValue(LogicalPlan.PLAN_ID_TAG, _))
        project
    }
  }

  /**
   * Resolves columns of an output table from the data in a logical plan. This rule will:
   *
   * - Reorder columns when the write is by name
   * - Insert casts when data types do not match
   * - Insert aliases when column names do not match
   * - Detect plans that are not compatible with the output table and throw AnalysisException
   */
  object ResolveOutputRelation extends Rule[LogicalPlan] {
    override def apply(plan: LogicalPlan): LogicalPlan = plan.resolveOperatorsWithPruning(
      _.containsPattern(COMMAND), ruleId) {
      case v2Write: V2WriteCommand
          if v2Write.table.resolved && v2Write.query.resolved && !v2Write.outputResolved =>
        validateStoreAssignmentPolicy()
        TableOutputResolver.suitableForByNameCheck(v2Write.isByName,
          expected = v2Write.table.output, queryOutput = v2Write.query.output)
        val projection = TableOutputResolver.resolveOutputColumns(
          v2Write.table.name, v2Write.table.output, v2Write.query, v2Write.isByName, conf)
        if (projection != v2Write.query) {
          val cleanedTable = v2Write.table match {
            case r: DataSourceV2Relation =>
              r.copy(output = r.output.map(CharVarcharUtils.cleanAttrMetadata))
            case other => other
          }
          v2Write.withNewQuery(projection).withNewTable(cleanedTable)
        } else {
          v2Write
        }
    }
  }

  private def validateStoreAssignmentPolicy(): Unit = {
    // SPARK-28730: LEGACY store assignment policy is disallowed in data source v2.
    if (conf.storeAssignmentPolicy == StoreAssignmentPolicy.LEGACY) {
      throw QueryCompilationErrors.legacyStoreAssignmentPolicyError()
    }
  }

  private def commonNaturalJoinProcessing(
      left: LogicalPlan,
      right: LogicalPlan,
      joinType: JoinType,
      joinNames: Seq[String],
      condition: Option[Expression],
      hint: JoinHint): LogicalPlan = {
    import org.apache.spark.sql.catalyst.util._

    val (projectList, hiddenList, newCondition) =
      NaturalAndUsingJoinResolution.computeJoinOutputsAndNewCondition(
        left,
        left.output,
        right,
        right.output,
        joinType,
        joinNames,
        condition,
        (attributeName, keyName) => resolver(attributeName, keyName)
      )

    // use Project to hide duplicated common keys
    // propagate hidden columns from nested USING/NATURAL JOINs
    val project = Project(projectList, Join(left, right, joinType, newCondition, hint))
    project.setTagValue(
      Project.hiddenOutputTag,
      hiddenList.map(_.markAsQualifiedAccessOnly()) ++
        project.child.metadataOutput.filter(_.qualifiedAccessOnly))
    project
  }

  /**
   * Replaces [[UnresolvedDeserializer]] with the deserialization expression that has been resolved
   * to the given input attributes.
   */
  object ResolveDeserializer extends Rule[LogicalPlan] {
    def apply(plan: LogicalPlan): LogicalPlan = plan.resolveOperatorsUpWithPruning(
      _.containsPattern(UNRESOLVED_DESERIALIZER), ruleId) {
      case p if !p.childrenResolved => p
      case p if p.resolved => p

      case p => p.transformExpressionsWithPruning(
        _.containsPattern(UNRESOLVED_DESERIALIZER), ruleId) {
        case UnresolvedDeserializer(deserializer, inputAttributes) =>
          val inputs = if (inputAttributes.isEmpty) {
            p.children.flatMap(_.output)
          } else {
            inputAttributes
          }

          validateTopLevelTupleFields(deserializer, inputs)
          val resolved = resolveExpressionByPlanOutput(
            deserializer, LocalRelation(inputs), throws = true)
          val result = resolved transformDown {
            case UnresolvedMapObjects(func, inputData, cls) if inputData.resolved =>
              inputData.dataType match {
                case ArrayType(et, cn) =>
                  MapObjects(func, inputData, et, cn, cls) transformUp {
                    case UnresolvedExtractValue(child, fieldName) if child.resolved =>
                      ExtractValue(child, fieldName, resolver)
                  }
                case other =>
                  throw QueryCompilationErrors.dataTypeMismatchForDeserializerError(other,
                    "array")
              }
            case u: UnresolvedCatalystToExternalMap if u.child.resolved =>
              u.child.dataType match {
                case _: MapType =>
                  CatalystToExternalMap(u) transformUp {
                    case UnresolvedExtractValue(child, fieldName) if child.resolved =>
                      ExtractValue(child, fieldName, resolver)
                  }
                case other =>
                  throw QueryCompilationErrors.dataTypeMismatchForDeserializerError(other, "map")
              }
          }
          validateNestedTupleFields(result)
          result
      }
    }

    private def fail(schema: StructType, maxOrdinal: Int): Unit = {
      throw QueryCompilationErrors.fieldNumberMismatchForDeserializerError(schema, maxOrdinal)
    }

    /**
     * For each top-level Tuple field, we use [[GetColumnByOrdinal]] to get its corresponding column
     * by position.  However, the actual number of columns may be different from the number of Tuple
     * fields.  This method is used to check the number of columns and fields, and throw an
     * exception if they do not match.
     */
    private def validateTopLevelTupleFields(
        deserializer: Expression, inputs: Seq[Attribute]): Unit = {
      val ordinals = deserializer.collect {
        case GetColumnByOrdinal(ordinal, _) => ordinal
      }.distinct.sorted

      if (ordinals.nonEmpty && ordinals != inputs.indices) {
        fail(inputs.toStructType, ordinals.last)
      }
    }

    /**
     * For each nested Tuple field, we use [[GetStructField]] to get its corresponding struct field
     * by position.  However, the actual number of struct fields may be different from the number
     * of nested Tuple fields.  This method is used to check the number of struct fields and nested
     * Tuple fields, and throw an exception if they do not match.
     */
    private def validateNestedTupleFields(deserializer: Expression): Unit = {
      val structChildToOrdinals = deserializer
        // There are 2 kinds of `GetStructField`:
        //   1. resolved from `UnresolvedExtractValue`, and it will have a `name` property.
        //   2. created when we build deserializer expression for nested tuple, no `name` property.
        // Here we want to validate the ordinals of nested tuple, so we should only catch
        // `GetStructField` without the name property.
        .collect { case g: GetStructField if g.name.isEmpty => g }
        .groupBy(_.child)
        .transform((_, v) => v.map(_.ordinal).distinct.sorted)

      structChildToOrdinals.foreach { case (expr, ordinals) =>
        val schema = expr.dataType.asInstanceOf[StructType]
        if (ordinals != schema.indices) {
          fail(schema, ordinals.last)
        }
      }
    }
  }

  /**
   * Resolves [[NewInstance]] by finding and adding the outer scope to it if the object being
   * constructed is an inner class.
   */
  object ResolveNewInstance extends Rule[LogicalPlan] {
    def apply(plan: LogicalPlan): LogicalPlan = plan.resolveOperatorsUpWithPruning(
      _.containsPattern(NEW_INSTANCE), ruleId) {
      case p if !p.childrenResolved => p
      case p if p.resolved => p

      case p => p.transformExpressionsUpWithPruning(_.containsPattern(NEW_INSTANCE), ruleId) {
        case n: NewInstance if n.childrenResolved && !n.resolved =>
          val outer = OuterScopes.getOuterScope(n.cls)
          if (outer == null) {
            throw QueryCompilationErrors.outerScopeFailureForNewInstanceError(n.cls.getName)
          }
          n.copy(outerPointer = Some(outer))
      }
    }
  }

  /**
   * Replace the [[UpCast]] expression by [[Cast]], and throw exceptions if the cast may truncate.
   */
  object ResolveUpCast extends Rule[LogicalPlan] {
    def apply(plan: LogicalPlan): LogicalPlan = plan.resolveOperatorsUpWithPruning(
      _.containsPattern(UP_CAST), ruleId) {
      case p if !p.childrenResolved => p
      case p if p.resolved => p

      case p => p.transformExpressionsWithPruning(_.containsPattern(UP_CAST), ruleId) {
        case unresolvedUpCast @ UpCast(child, _, _) if !child.resolved =>
          unresolvedUpCast
        case unresolvedUpCast: UpCast =>
          UpCastResolution.resolve(unresolvedUpCast)
      }
    }
  }

  /**
   * Rule to resolve, normalize and rewrite field names based on case sensitivity for commands.
   */
  object ResolveFieldNameAndPosition extends Rule[LogicalPlan] {
    def apply(plan: LogicalPlan): LogicalPlan = plan.resolveOperatorsUp {
      case cmd: CreateIndex if cmd.table.resolved &&
          cmd.columns.exists(_._1.isInstanceOf[UnresolvedFieldName]) =>
        val table = cmd.table.asInstanceOf[ResolvedTable]
        cmd.copy(columns = cmd.columns.map {
          case (u: UnresolvedFieldName, prop) => resolveFieldNames(table, u.name, u) -> prop
          case other => other
        })

      case a: DropColumns if a.table.resolved && hasUnresolvedFieldName(a) && a.ifExists =>
        // for DropColumn with IF EXISTS clause, we should resolve and ignore missing column errors
        val table = a.table.asInstanceOf[ResolvedTable]
        val columnsToDrop = a.columnsToDrop
        a.copy(columnsToDrop = columnsToDrop.flatMap(c => resolveFieldNamesOpt(table, c.name, c)))

      case a: AlterTableCommand if a.table.resolved && hasUnresolvedFieldName(a) =>
        val table = a.table.asInstanceOf[ResolvedTable]
        a.transformExpressions {
          case u: UnresolvedFieldName => resolveFieldNames(table, u.name, u)
        }

      case a @ AddColumns(r: ResolvedTable, cols) if !a.resolved =>
        // 'colsToAdd' keeps track of new columns being added. It stores a mapping from a
        // normalized parent name of fields to field names that belong to the parent.
        // For example, if we add columns "a.b.c", "a.b.d", and "a.c", 'colsToAdd' will become
        // Map(Seq("a", "b") -> Seq("c", "d"), Seq("a") -> Seq("c")).
        val colsToAdd = mutable.Map.empty[Seq[String], Seq[String]]
        def resolvePosition(
            col: QualifiedColType,
            parentSchema: StructType,
            resolvedParentName: Seq[String]): Option[FieldPosition] = {
          val fieldsAdded = colsToAdd.getOrElse(resolvedParentName, Nil)
          val resolvedPosition = col.position.map {
            case u: UnresolvedFieldPosition => u.position match {
              case after: After =>
                val allFields = parentSchema.fieldNames ++ fieldsAdded
                allFields.find(n => conf.resolver(n, after.column())) match {
                  case Some(colName) =>
                    ResolvedFieldPosition(ColumnPosition.after(colName))
                  case None =>
                    throw QueryCompilationErrors.referenceColNotFoundForAlterTableChangesError(
                      col.colName, allFields)
                }
              case _ => ResolvedFieldPosition(u.position)
            }
            case resolved => resolved
          }
          colsToAdd(resolvedParentName) = fieldsAdded :+ col.colName
          resolvedPosition
        }
        val schema = r.table.columns.asSchema
        val resolvedCols = cols.map { col =>
          col.path match {
            case Some(parent: UnresolvedFieldName) =>
              // Adding a nested field, need to resolve the parent column and position.
              val resolvedParent = resolveFieldNames(r, parent.name, parent)
              val parentSchema = resolvedParent.field.dataType match {
                case s: StructType => s
                case _ => throw QueryCompilationErrors.invalidFieldName(
                  col.name, parent.name, parent.origin)
              }
              val resolvedPosition = resolvePosition(col, parentSchema, resolvedParent.name)
              col.copy(path = Some(resolvedParent), position = resolvedPosition)
            case _ =>
              // Adding to the root. Just need to resolve position.
              val resolvedPosition = resolvePosition(col, schema, Nil)
              col.copy(position = resolvedPosition)
          }
        }
        val resolved = a.copy(columnsToAdd = resolvedCols)
        resolved.copyTagsFrom(a)
        resolved

      case a @ AlterColumns(table: ResolvedTable, specs) =>
        val resolvedSpecs = specs.map {
          case s @ AlterColumnSpec(ResolvedFieldName(path, field), dataType, _, _, position, _) =>
            val newDataType = dataType.flatMap { dt =>
              // Hive style syntax provides the column type, even if it may not have changed.
              val existing = CharVarcharUtils.getRawType(field.metadata).getOrElse(field.dataType)
              if (existing == dt) None else Some(dt)
            }
            val newPosition = position map {
              case u @ UnresolvedFieldPosition(after: After) =>
                // TODO: since the field name is already resolved, it's more efficient if
                //       `ResolvedFieldName` carries the parent struct and we resolve column
                //       position based on the parent struct, instead of re-resolving the entire
                //       column path.
                val resolved = resolveFieldNames(table, path :+ after.column(), u)
                ResolvedFieldPosition(ColumnPosition.after(resolved.field.name))
              case u: UnresolvedFieldPosition => ResolvedFieldPosition(u.position)
              case other => other
            }
            s.copy(newDataType = newDataType, newPosition = newPosition)
          case spec => spec
        }
        val resolved = a.copy(specs = resolvedSpecs)
        resolved.copyTagsFrom(a)
        resolved
    }

    /**
     * Returns the resolved field name if the field can be resolved, returns None if the column is
     * not found. An error will be thrown in CheckAnalysis for columns that can't be resolved.
     */
    private def resolveFieldNames(
        table: ResolvedTable,
        fieldName: Seq[String],
        context: Expression): ResolvedFieldName = {
      resolveFieldNamesOpt(table, fieldName, context)
        .getOrElse {
          throw QueryCompilationErrors.unresolvedColumnError(fieldName, table.schema.fieldNames,
            context.origin)
        }
    }

    private def resolveFieldNamesOpt(
        table: ResolvedTable,
        fieldName: Seq[String],
        context: Expression): Option[ResolvedFieldName] = {
      table.schema.findNestedField(
        fieldName, includeCollections = true, conf.resolver, context.origin
      ).map {
        case (path, field) => ResolvedFieldName(path, field)
      }
    }

    private def hasUnresolvedFieldName(a: AlterTableCommand): Boolean = {
      a.expressions.exists(_.exists(_.isInstanceOf[UnresolvedFieldName]))
    }
  }

  /**
   * A rule to handle special commands that need to be notified when analysis is done. This rule
   * should run after all other analysis rules are run.
   */
  object HandleSpecialCommand extends Rule[LogicalPlan] {
    override def apply(plan: LogicalPlan): LogicalPlan = plan.resolveOperatorsWithPruning(
      _.containsPattern(COMMAND)) {
      case c: AnalysisOnlyCommand if c.resolved =>
        checkAnalysis(c)
        c.markAsAnalyzed(AnalysisContext.get)
      case c: KeepAnalyzedQuery if c.resolved =>
        c.storeAnalyzedQuery()
    }
  }
}

/**
 * Removes [[SubqueryAlias]] operators from the plan. Subqueries are only required to provide
 * scoping information for attributes and can be removed once analysis is complete.
 */
object EliminateSubqueryAliases extends Rule[LogicalPlan] {
  // This is also called in the beginning of the optimization phase, and as a result
  // is using transformUp rather than resolveOperators.
  def apply(plan: LogicalPlan): LogicalPlan = AnalysisHelper.allowInvokingTransformsInAnalyzer {
    plan.transformUpWithPruning(AlwaysProcess.fn, ruleId) {
      case SubqueryAlias(_, child) => child
    }
  }
}

/**
 * Removes [[Union]] operators from the plan if it just has one child.
 */
object EliminateUnions extends Rule[LogicalPlan] {
  def apply(plan: LogicalPlan): LogicalPlan = plan.resolveOperatorsWithPruning(
    _.containsPattern(UNION), ruleId) {
    case u: Union if u.children.size == 1 => u.children.head
  }
}

/**
 * Cleans up unnecessary Aliases inside the plan. Basically we only need Alias as a top level
 * expression in Project(project list) or Aggregate(aggregate expressions) or
 * Window(window expressions). Notice that if an expression has other expression parameters which
 * are not in its `children`, e.g. `RuntimeReplaceable`, the transformation for Aliases in this
 * rule can't work for those parameters.
 */
object CleanupAliases extends Rule[LogicalPlan] with AliasHelper {
  override def apply(plan: LogicalPlan): LogicalPlan = plan.resolveOperatorsUpWithPruning(
    // trimNonTopLevelAliases can transform Alias and MultiAlias.
    _.containsAnyPattern(ALIAS, MULTI_ALIAS)) {
    case Project(projectList, child) =>
      val cleanedProjectList = projectList.map(trimNonTopLevelAliases)
      Project(cleanedProjectList, child)

    case Aggregate(grouping, aggs, child, hint) =>
      val cleanedAggs = aggs.map(trimNonTopLevelAliases)
      Aggregate(grouping.map(trimAliases), cleanedAggs, child, hint)

    case Window(windowExprs, partitionSpec, orderSpec, child, hint) =>
      val cleanedWindowExprs = windowExprs.map(trimNonTopLevelAliases)
      Window(cleanedWindowExprs, partitionSpec.map(trimAliases),
        orderSpec.map(trimAliases(_).asInstanceOf[SortOrder]), child, hint)

    case CollectMetrics(name, metrics, child, dataframeId) =>
      val cleanedMetrics = metrics.map(trimNonTopLevelAliases)
      CollectMetrics(name, cleanedMetrics, child, dataframeId)

    case Unpivot(ids, values, aliases, variableColumnName, valueColumnNames, child) =>
      val cleanedIds = ids.map(_.map(trimNonTopLevelAliases))
      val cleanedValues = values.map(_.map(_.map(trimNonTopLevelAliases)))
      Unpivot(
        cleanedIds,
        cleanedValues,
        aliases,
        variableColumnName,
        valueColumnNames,
        child)

    // Operators that operate on objects should only have expressions from encoders, which should
    // never have extra aliases.
    case o: ObjectConsumer => o
    case o: ObjectProducer => o
    case a: AppendColumns => a

    case other =>
      other.transformExpressionsDownWithPruning(_.containsAnyPattern(ALIAS, MULTI_ALIAS)) {
        case Alias(child, _) => child
      }
  }
}

/**
 * Ignore event time watermark in batch query, which is only supported in Structured Streaming.
 */
object EliminateEventTimeWatermark extends Rule[LogicalPlan] {
  override def apply(plan: LogicalPlan): LogicalPlan = plan.resolveOperatorsWithPruning(
    _.containsPattern(EVENT_TIME_WATERMARK)) {
    case EventTimeWatermark(_, _, _, child) if child.resolved && !child.isStreaming => child
    case UpdateEventTimeWatermarkColumn(_, _, child) if child.resolved && !child.isStreaming =>
      child
  }
}

/**
 * Resolve expressions if they contains [[NamePlaceholder]]s.
 */
object ResolveExpressionsWithNamePlaceholders extends Rule[LogicalPlan] {
  override def apply(plan: LogicalPlan): LogicalPlan = plan.resolveExpressionsWithPruning(
    _.containsAnyPattern(ARRAYS_ZIP, CREATE_NAMED_STRUCT), ruleId) {
    case e: ArraysZip if !e.resolved =>
      val names = e.children.zip(e.names).map {
        case (e: NamedExpression, NamePlaceholder) if e.resolved =>
          Literal(e.name)
        case (_, other) => other
      }
      ArraysZip(e.children, names)

    case e: CreateNamedStruct if !e.resolved =>
      val children = e.children.grouped(2).flatMap {
        case Seq(NamePlaceholder, e: NamedExpression) if e.resolved =>
          Seq(Literal(e.name), e)
        case kv =>
          kv
      }
      CreateNamedStruct(children.toList)
  }
}

/**
 * The aggregate expressions from subquery referencing outer query block are pushed
 * down to the outer query block for evaluation. This rule below updates such outer references
 * as AttributeReference referring attributes from the parent/outer query block.
 *
 * For example (SQL):
 * {{{
 *   SELECT l.a FROM l GROUP BY 1 HAVING EXISTS (SELECT 1 FROM r WHERE r.d < min(l.b))
 * }}}
 * Plan before the rule.
 *    Project [a#226]
 *    +- Filter exists#245 [min(b#227)#249]
 *       :  +- Project [1 AS 1#247]
 *       :     +- Filter (d#238 < min(outer(b#227)))       <-----
 *       :        +- SubqueryAlias r
 *       :           +- Project [_1#234 AS c#237, _2#235 AS d#238]
 *       :              +- LocalRelation [_1#234, _2#235]
 *       +- Aggregate [a#226], [a#226, min(b#227) AS min(b#227)#249]
 *          +- SubqueryAlias l
 *             +- Project [_1#223 AS a#226, _2#224 AS b#227]
 *                +- LocalRelation [_1#223, _2#224]
 * Plan after the rule.
 *    Project [a#226]
 *    +- Filter exists#245 [min(b#227)#249]
 *       :  +- Project [1 AS 1#247]
 *       :     +- Filter (d#238 < outer(min(b#227)#249))   <-----
 *       :        +- SubqueryAlias r
 *       :           +- Project [_1#234 AS c#237, _2#235 AS d#238]
 *       :              +- LocalRelation [_1#234, _2#235]
 *       +- Aggregate [a#226], [a#226, min(b#227) AS min(b#227)#249]
 *          +- SubqueryAlias l
 *             +- Project [_1#223 AS a#226, _2#224 AS b#227]
 *                +- LocalRelation [_1#223, _2#224]
 */
object UpdateOuterReferences extends Rule[LogicalPlan] {
  private def stripAlias(expr: Expression): Expression = expr match { case a: Alias => a.child }

  private def updateOuterReferenceInSubquery(
      plan: LogicalPlan,
      refExprs: Seq[Expression]): LogicalPlan = {
    plan resolveExpressions { case e =>
      val outerAlias =
        refExprs.find(stripAlias(_).semanticEquals(stripOuterReference(e)))
      outerAlias match {
        case Some(a: Alias) => OuterReference(a.toAttribute)
        case _ => e
      }
    }
  }

  def apply(plan: LogicalPlan): LogicalPlan = {
    plan.resolveOperatorsWithPruning(
      _.containsAllPatterns(PLAN_EXPRESSION, FILTER, AGGREGATE), ruleId) {
      case f @ Filter(_, a: Aggregate) if f.resolved =>
        f.transformExpressionsWithPruning(_.containsPattern(PLAN_EXPRESSION), ruleId) {
          case s: SubqueryExpression if s.children.nonEmpty =>
            // Collect the aliases from output of aggregate.
            val outerAliases = a.aggregateExpressions collect { case a: Alias => a }
            // Update the subquery plan to record the OuterReference to point to outer query plan.
            s.withNewPlan(updateOuterReferenceInSubquery(s.plan, outerAliases))
      }
    }
  }
}

/**
 * The rule `ResolveReferences` in the main resolution batch creates [[TempResolvedColumn]] in
 * UnresolvedHaving/Filter/Sort to hold the temporarily resolved column with `agg.child`.
 *
 * If the expression hosting [[TempResolvedColumn]] is fully resolved, the rule
 * `ResolveAggregationFunctions` will
 * - Replace [[TempResolvedColumn]] with [[AttributeReference]] if it's inside aggregate functions
 *   or grouping expressions.
 * - Mark [[TempResolvedColumn]] as `hasTried` if not inside aggregate functions or grouping
 *   expressions, hoping other rules can re-resolve it.
 * `ResolveReferences` will re-resolve [[TempResolvedColumn]] if `hasTried` is true, and keep it
 * unchanged if the resolution fails. We should turn it back to [[UnresolvedAttribute]] so that the
 * analyzer can report missing column error later.
 *
 * If the expression hosting [[TempResolvedColumn]] is not resolved, [[TempResolvedColumn]] will
 * remain with `hasTried` as false. We should strip [[TempResolvedColumn]], so that users can see
 * the reason why the expression is not resolved, e.g. type mismatch.
 */
object RemoveTempResolvedColumn extends Rule[LogicalPlan] {
  override def apply(plan: LogicalPlan): LogicalPlan = {
    plan.resolveExpressionsWithPruning(_.containsPattern(TEMP_RESOLVED_COLUMN)) {
      case t: TempResolvedColumn =>
        if (t.hasTried) {
          UnresolvedAttribute(t.nameParts)
        } else {
          t.child
        }
    }
  }
}<|MERGE_RESOLUTION|>--- conflicted
+++ resolved
@@ -157,11 +157,8 @@
     referredTempFunctionNames: mutable.Set[String] = mutable.Set.empty,
     referredTempVariableNames: Seq[Seq[String]] = Seq.empty,
     outerPlan: Option[LogicalPlan] = None,
-<<<<<<< HEAD
-=======
     isExecuteImmediate: Boolean = false,
 
->>>>>>> ff7b4a42
     /**
      * This is a bridge state between this fixed-point [[Analyzer]] and a single-pass [[Resolver]].
      * It's managed ([[setSinglePassResolverBridgeState]] method) by the [[HybridAnalyzer]] - the
@@ -218,9 +215,7 @@
       viewDesc.viewReferredTempViewNames,
       mutable.Set(viewDesc.viewReferredTempFunctionNames: _*),
       viewDesc.viewReferredTempVariableNames,
-<<<<<<< HEAD
-      skipDedupRelations = originContext.skipDedupRelations)
-=======
+      skipDedupRelations = originContext.skipDedupRelations,
       isExecuteImmediate = originContext.isExecuteImmediate)
     set(context)
     try f finally { set(originContext) }
@@ -229,8 +224,6 @@
   def withExecuteImmediateContext[A](f: => A): A = {
     val originContext = value.get()
     val context = originContext.copy(isExecuteImmediate = true)
-
->>>>>>> ff7b4a42
     set(context)
     try f finally { set(originContext) }
   }
