--- conflicted
+++ resolved
@@ -1146,7 +1146,6 @@
     Option(hc.getComment).map(field.withComment).getOrElse(field)
   }
 
-<<<<<<< HEAD
   def getMetadataForNtz(
       colType: DataType,
       hiveType: String,
@@ -1162,8 +1161,6 @@
     schema.foreach(col => getSparkSQLDataType(toHiveColumn(col)))
   }
 
-=======
->>>>>>> ff7b4a42
   private def toInputFormat(name: String) =
     Utils.classForName[org.apache.hadoop.mapred.InputFormat[_, _]](name)
 
